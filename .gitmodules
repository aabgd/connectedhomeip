[submodule "nlassert"]
path = third_party/nlassert/repo
url = https://github.com/nestlabs/nlassert.git
branch = master
[submodule "nlfaultinjection"]
path = third_party/nlfaultinjection/repo
url = https://github.com/nestlabs/nlfaultinjection.git
branch = master
[submodule "nlio"]
path = third_party/nlio/repo
url = https://github.com/nestlabs/nlio.git
branch = master
[submodule "nlunit-test"]
path = third_party/nlunit-test/repo
url = https://github.com/nestlabs/nlunit-test.git
branch = master
[submodule "mbedtls"]
path = third_party/mbedtls/repo
url = https://github.com/ARMmbed/mbedtls.git
branch = mbedtls-2.28
[submodule "qrcode"]
path = examples/common/QRCode/repo
url = https://github.com/nayuki/QR-Code-generator.git
branch = master
[submodule "m5stack-tft"]
path = examples/common/m5stack-tft/repo
url = https://github.com/jeremyjh/ESP32_TFT_library.git
branch = master
platforms = esp32
[submodule "pigweed"]
path = third_party/pigweed/repo
url = https://github.com/google/pigweed.git
branch = main
[submodule "openthread"]
path = third_party/openthread/repo
url = https://github.com/openthread/openthread.git
branch = main
[submodule "ot-br-posix"]
path = third_party/ot-br-posix/repo
url = https://github.com/openthread/ot-br-posix.git
branch = main
platforms = linux
[submodule "cirque"]
path = third_party/cirque/repo
url = https://github.com/openweave/cirque.git
branch = master
platforms = linux
[submodule "nanopb"]
path = third_party/nanopb/repo
url = https://github.com/nanopb/nanopb.git
branch = master
[submodule "qpg_sdk"]
path = third_party/qpg_sdk/repo
url = https://github.com/Qorvo/QMatter
branch = vlatest-libs
platforms = qpg
[submodule "freertos"]
path = third_party/freertos/repo
url = https://github.com/FreeRTOS/FreeRTOS-Kernel.git
branch = V10.3.1-kernel-only
platforms = ameba,cc13xx_26xx,bouffalolab,efr32,esp32,k32w0,infineon,qpg,cc32xx,silabs_docker
[submodule "simw-top-mini"]
path = third_party/simw-top-mini/repo
url = https://github.com/NXP/plug-and-trust.git
branch = int/CHIPSE_Release
platforms = k32w0
[submodule "third_party/openthread/ot-nxp"]
path = third_party/openthread/ot-nxp
url = https://github.com/openthread/ot-nxp.git
platforms = k32w0
[submodule "third_party/openthread/ot-qorvo"]
path = third_party/openthread/ot-qorvo
url = https://github.com/openthread/ot-qorvo.git
platforms = qpg
[submodule "third_party/openthread/ot-efr32"]
path = third_party/openthread/ot-efr32
url = https://github.com/SiliconLabs/ot-efr32.git
branch = matter_sve
platforms = efr32,silabs_docker
[submodule "third_party/openthread/ot-ifx"]
path = third_party/openthread/ot-ifx
url = https://github.com/Infineon/ot-ifx-release.git
platforms = infineon
[submodule "third_party/mbed-os/repo"]
path = third_party/mbed-os/repo
url = https://github.com/ARMmbed/mbed-os.git
branch = master
platforms = mbed
[submodule "third_party/mbed-os-posix-socket/repo"]
path = third_party/mbed-os-posix-socket/repo
url = https://github.com/ARMmbed/mbed-os-posix-socket.git
branch = main
platforms = mbed
[submodule "mbed-os-cypress-capsense-button"]
path = third_party/mbed-os-cypress-capsense-button/repo
url = https://github.com/ARMmbed/mbed-os-cypress-capsense-button.git
branch = main
platforms = mbed
[submodule "p6/abstraction-rtos"]
path = third_party/infineon/psoc6/psoc6_sdk/libs/abstraction-rtos
url = https://github.com/Infineon/abstraction-rtos
platforms = infineon
[submodule "p6/bluetooth-freertos"]
path = third_party/infineon/psoc6/psoc6_sdk/libs/bluetooth-freertos
url = https://github.com/Infineon/bluetooth-freertos
branch = v2.X
platforms = infineon
[submodule "p6/btstack"]
path = third_party/infineon/psoc6/psoc6_sdk/libs/btstack
url = https://github.com/Infineon/btstack
platforms = infineon
[submodule "p6/clib-support"]
path = third_party/infineon/psoc6/psoc6_sdk/libs/clib-support
url = https://github.com/Infineon/clib-support
platforms = infineon
[submodule "p6/connectivity-utilities"]
path = third_party/infineon/psoc6/psoc6_sdk/libs/connectivity-utilities
url = https://github.com/Infineon/connectivity-utilities
platforms = infineon
[submodule "p6/core-lib"]
path = third_party/infineon/psoc6/psoc6_sdk/libs/core-lib
url = https://github.com/Infineon/core-lib
platforms = infineon
[submodule "p6/core-make"]
path = third_party/infineon/psoc6/psoc6_sdk/libs/core-make
url = https://github.com/Infineon/core-make
platforms = infineon
[submodule "p6/kv-store"]
path = third_party/infineon/psoc6/psoc6_sdk/libs/kv-store
url = https://github.com/Infineon/kv-store
platforms = infineon
[submodule "p6/mtb-hal-cat1"]
path = third_party/infineon/psoc6/psoc6_sdk/libs/mtb-hal-cat1
url = https://github.com/Infineon/mtb-hal-cat1
platforms = infineon
[submodule "p6/mtb-pdl-cat1"]
path = third_party/infineon/psoc6/psoc6_sdk/libs/mtb-pdl-cat1
url = https://github.com/Infineon/mtb-pdl-cat1
platforms = infineon
[submodule "p6/psoc6cm0p"]
path = third_party/infineon/psoc6/psoc6_sdk/libs/psoc6cm0p
url = https://github.com/Infineon/psoc6cm0p
platforms = infineon
[submodule "p6/whd-bsp-integration"]
path = third_party/infineon/psoc6/psoc6_sdk/libs/whd-bsp-integration
url = https://github.com/Infineon/whd-bsp-integration
platforms = infineon
[submodule "p6/wifi-connection-manager"]
path = third_party/infineon/psoc6/psoc6_sdk/libs/wifi-connection-manager
url = https://github.com/Infineon/wifi-connection-manager
platforms = infineon
[submodule "p6/wifi-host-driver"]
path = third_party/infineon/psoc6/psoc6_sdk/libs/wifi-host-driver
url = https://github.com/Infineon/wifi-host-driver
platforms = infineon
[submodule "p6/wifi-mw-core"]
path = third_party/infineon/psoc6/psoc6_sdk/libs/wifi-mw-core
url = https://github.com/Infineon/wifi-mw-core
platforms = infineon
[submodule "p6/TARGET_CY8CKIT-062S2-43012"]
path = third_party/infineon/psoc6/psoc6_sdk/libs/TARGET_CY8CKIT-062S2-43012
url = https://github.com/Infineon/TARGET_CY8CKIT-062S2-43012
platforms = infineon
[submodule "p6/freertos"]
path = third_party/infineon/psoc6/psoc6_sdk/libs/freertos
url = https://github.com/Infineon/freertos
platforms = infineon
[submodule "p6/retarget-io"]
path = third_party/infineon/psoc6/psoc6_sdk/libs/retarget-io
url = https://github.com/Infineon/retarget-io
platforms = infineon
[submodule "p6/mbedtls"]
path = third_party/infineon/psoc6/psoc6_sdk/libs/mbedtls
url = https://github.com/ARMmbed/mbedtls
platforms = infineon
[submodule "p6/secure-sockets"]
path = third_party/infineon/psoc6/psoc6_sdk/libs/secure-sockets
url = https://github.com/Infineon/secure-sockets
platforms = infineon
[submodule "p6/recipe-make-cat1a"]
path = third_party/infineon/psoc6/psoc6_sdk/libs/recipe-make-cat1a
url = https://github.com/Infineon/recipe-make-cat1a
platforms = infineon
[submodule "third_party/pybind11/repo"]
path = third_party/pybind11/repo
url = https://github.com/pybind/pybind11
branch = stable
[submodule "p6/lwip"]
path = third_party/infineon/psoc6/psoc6_sdk/libs/lwip
url = https://github.com/lwip-tcpip/lwip.git
platforms = infineon
[submodule "third_party/jsoncpp/repo"]
path = third_party/jsoncpp/repo
url = https://github.com/open-source-parsers/jsoncpp.git
[submodule "cyw30739_sdk/30739A0"]
path = third_party/infineon/cyw30739_sdk/repos/30739A0
url = https://github.com/Infineon/OT-Matter-30739A0.git
platforms = infineon
[submodule "cyw30739_sdk/include"]
path = third_party/infineon/cyw30739_sdk/repos/btsdk-include
url = https://github.com/Infineon/btsdk-include.git
platforms = infineon
[submodule "cyw30739_sdk/target"]
path = third_party/infineon/cyw30739_sdk/repos/CYW930739M2EVB-01
url = https://github.com/Infineon/OT-Matter-TARGET_CYW930739M2EVB-01.git
platforms = infineon
[submodule "cyw30739_sdk/tools"]
path = third_party/infineon/cyw30739_sdk/repos/btsdk-tools
url = https://github.com/Infineon/btsdk-tools.git
platforms = infineon
[submodule "third_party/p6/p6_sdk/libs/anycloud-ota"]
path = third_party/infineon/psoc6/psoc6_sdk/libs/anycloud-ota
url = https://github.com/Infineon/anycloud-ota
platforms = infineon
[submodule "third_party/mbed-mcu-boot/repo"]
path = third_party/mbed-mcu-boot/repo
url = https://github.com/ATmobica/mcuboot.git
platforms = mbed
[submodule "p6/serial-flash"]
path = third_party/infineon/psoc6/psoc6_sdk/libs/serial-flash
url = https://github.com/Infineon/serial-flash
platforms = infineon
[submodule "ti_simplelink_sdk"]
path = third_party/ti_simplelink_sdk/repo_cc13xx_cc26xx
url = https://github.com/TexasInstruments/cc13xx_cc26xx_sdk.git
branch = main
platforms = cc13xx_26xx
[submodule "third_party/ti_simplelink_sdk/repo_cc32xx"]
path = third_party/ti_simplelink_sdk/repo_cc32xx
url = https://github.com/TexasInstruments/cc32xx_open_sdk.git
branch = main
platforms = cc32xx
[submodule "third_party/openthread/ot-ti"]
path = third_party/openthread/ot-ti
url = https://github.com/TexasInstruments/ot-ti.git
branch = main
platforms = cc13xx_26xx
[submodule "third_party/nxp/mw320_sdk/repo"]
path = third_party/nxp/mw320_sdk/repo
url = https://github.com/nxptest/mw320_sdk
platforms = mw320
[submodule "third_party/silabs/matter_support"]
path = third_party/silabs/matter_support
url = https://github.com/SiliconLabs/sdk_support.git
branch = main
platforms = efr32,silabs_docker
[submodule "third_party/silabs/gecko_sdk"]
path = third_party/silabs/gecko_sdk
url = https://github.com/SiliconLabs/gecko_sdk.git
branch = v4.2.3
platforms = efr32
[submodule "third_party/silabs/wiseconnect-wifi-bt-sdk"]
path = third_party/silabs/wiseconnect-wifi-bt-sdk
url = https://github.com/SiliconLabs/wiseconnect-wifi-bt-sdk.git
branch = 2.7.1-Matter
platforms = efr32,silabs_docker
[submodule "editline"]
path = third_party/editline/repo
url = https://github.com/troglobit/editline.git
[submodule "third_party/boringssl/repo/src"]
path = third_party/boringssl/repo/src
url = https://github.com/google/boringssl.git
[submodule "third_party/mt793x_sdk/filogic"]
path = third_party/mt793x_sdk/filogic
url = https://github.com/MediaTek-Labs/genio-matter-bsp.git
branch = main
platforms = genio
[submodule "third_party/mt793x_sdk/mDNSResponder"]
path = third_party/mt793x_sdk/mDNSResponder
url = https://github.com/matter-mtk/genio-matter-mdnsresponder.git
branch = main
platforms = genio
[submodule "third_party/mt793x_sdk/lwip"]
path = third_party/mt793x_sdk/lwip
url = https://github.com/matter-mtk/genio-matter-lwip.git
branch = main
platforms = genio
[submodule "open-iot-sdk"]
path = third_party/open-iot-sdk/sdk
url = https://git.gitlab.arm.com/iot/open-iot-sdk/sdk.git
branch = main
platforms = openiotsdk
[submodule "bouffalolab_sdk"]
path = third_party/bouffalolab/repo
url = https://github.com/bouffalolab/bl_iot_sdk_tiny.git
branch = main
platforms = bouffalolab
[submodule "third_party/libwebsockets/repo"]
path = third_party/libwebsockets/repo
url = https://github.com/warmcat/libwebsockets
platforms = linux,darwin,tizen
[submodule "third_party/imgui/repo"]
path = third_party/imgui/repo
url = https://github.com/ocornut/imgui
platforms = linux
[submodule "third_party/asr/asr582x/asr_sdk"]
path = third_party/asr/asr582x/asr_sdk
url = https://github.com/asriot/ASR582X_Freertos.git
branch = matter
platforms = asr
[submodule "third_party/asr/asr595x/asr_sdk"]
path = third_party/asr/asr595x/asr_sdk
url = https://github.com/asriot/ASR595X_Freertos.git
branch = matter
platforms = asr
[submodule "perfetto"]
path = third_party/perfetto/repo
url = https://github.com/google/perfetto.git
branch = master
platforms = linux,android,darwin
[submodule "third_party/asr/components"]
path = third_party/asr/components
url = https://github.com/asriot/asriot_components.git
branch = matter
platforms = asr
[submodule "third_party/asr/asr550x/asr_sdk"]
<<<<<<< HEAD
path = third_party/asr/asr550x/asr_sdk
url = https://github.com/asriot/ASR550X_Freertos.git
branch = matter
platforms = asr
=======
	path = third_party/asr/asr550x/asr_sdk
	url = https://github.com/asriot/ASR550X_Freertos.git
	branch = matter
	platforms = asr
[submodule "third_party/silabs/wifi_sdk"]
	path = third_party/silabs/wifi_sdk
	url = https://github.com/SiliconLabs/wiseconnect
	branch = master
	platforms = efr32
>>>>>>> 378969c9
<|MERGE_RESOLUTION|>--- conflicted
+++ resolved
@@ -314,12 +314,6 @@
 branch = matter
 platforms = asr
 [submodule "third_party/asr/asr550x/asr_sdk"]
-<<<<<<< HEAD
-path = third_party/asr/asr550x/asr_sdk
-url = https://github.com/asriot/ASR550X_Freertos.git
-branch = matter
-platforms = asr
-=======
 	path = third_party/asr/asr550x/asr_sdk
 	url = https://github.com/asriot/ASR550X_Freertos.git
 	branch = matter
@@ -328,5 +322,4 @@
 	path = third_party/silabs/wifi_sdk
 	url = https://github.com/SiliconLabs/wiseconnect
 	branch = master
-	platforms = efr32
->>>>>>> 378969c9
+	platforms = efr32