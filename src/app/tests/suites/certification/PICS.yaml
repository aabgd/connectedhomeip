# Copyright (c) 2023 Project CHIP Authors
#
# Licensed under the Apache License, Version 2.0 (the "License");
# you may not use this file except in compliance with the License.
# You may obtain a copy of the License at
#
# http://www.apache.org/licenses/LICENSE-2.0
#
# Unless required by applicable law or agreed to in writing, software
# distributed under the License is distributed on an "AS IS" BASIS,
# WITHOUT WARRANTIES OR CONDITIONS OF ANY KIND, either express or implied.
# See the License for the specific language governing permissions and
# limitations under the License.

name: PICS Item

PICS:
    #
    # Custom PICS
    #
    - label: "Prompts user for input. Unable to run in CI"
      id: PICS_USER_PROMPT

    - label: "Skip sample app"
      id: PICS_SKIP_SAMPLE_APP

    - label: "Run steps in SDK and CI only"
      id: PICS_SDK_CI_ONLY

    #
    # Base Details
    #
    - label: "Is DUT Software Component?"
      id: MCORE.DT_SW_COMP

    - label:
          "Does the device support communication over Bluetooth Low Energy (BLE)
          ?"
      id: MCORE.COM.BLE

    - label: "Does the device support communication over Wi-Fi ?"
      id: MCORE.COM.WIFI

    - label: "Does the device support communication over Ethernet ?"
      id: MCORE.COM.ETH

    - label: "Does the device support communication over Thread ?"
      id: MCORE.COM.THR

    - label:
          "Does the device support Wi-Fi or Thread interfaces communication ?"
      id: MCORE.COM.WIRELESS

    - label: "Does the device implement a Commissioner ?"
      id: MCORE.ROLE.COMMISSIONER

    - label: "Does the device implement a Commissionee ?"
      id: MCORE.ROLE.COMMISSIONEE

    - label: "Does the device implement a Controller ?"
      id: MCORE.ROLE.CONTROLLER

    - label: "Does the device support the Factory Reset Method?"
      id: MCORE.UI.FACTORYRESET

    - label:
          "Does the commissionee device only function within a Matter network?"
      id: MCORE.DD.CHIP_DEV

    - label: "Is the commissionee device a lock device?"
      id: MCORE.DD.DEV_LOCK

    - label: "Is the commissionee device a barrier access device?"
      id: MCORE.DD.DEV_BARRIER

    - label:
          "Does the commissionee device have a vendor specific information
          element (IE)?"
      id: MCORE.DD.IE

    - label:
          "Does the commissionee device or device packaging have a QR code based
          onboarding payload?"
      id: MCORE.DD.QR

    - label:
          "Does the commissionee device or device packaging have a Manual
          Pairing Code?"
      id: MCORE.DD.MANUAL_PC

    - label:
          "Does the commissionee device have a NFC tag containing the onboarding
          payload?"
      id: MCORE.DD.NFC

    - label: "Does the commissionee device support dynamic passcodes?"
      id: MCORE.DD.PASSCODE

    - label: "Does the DUT support user interface?"
      id: MCORE.DD.UI

    - label: "Does the DUT support Commissioner Discovery?"
      id: MCORE.DD.COMM_DISCOVERY

    - label: "Is the DUT a Controller?"
      id: MCORE.DD.CONTROLLER

    - label:
          "Does the commissionee device’s Onboarding Payload contain
          concatenated QR codes?"
      id: MCORE.DD.CONCATENATED_QR_CODE

    - label:
          "Does the commissioner support scanning and processing concatenated QR
          codes?"
      id: MCORE.DD.CTRL_CONCATENATED_QR_CODE_1

    - label:
          "Does the commissioner support processing devices in the order as
          indicated in the concatenated QR codes?"
      id: MCORE.DD.CTRL_CONCATENATED_QR_CODE_1_INORDER

    - label:
          "Does the commissioner support indicating to user the need to
          commission devices one by one for concatenated QR codes?"
      id: MCORE.DD.CTRL_CONCATENATED_QR_CODE_2

    - label: "Does the commissioner support Discovery Capability over BLE?"
      id: MCORE.DD.DISCOVERY_BLE

    - label:
          "Does the commissioner support Discovery Capability over IP Network?"
      id: MCORE.DD.DISCOVERY_IP

    - label: "Does the commissioner support Discovery Capability over SoftAP?"
      id: MCORE.DD.DISCOVERY_SOFTAP

    - label: "Does the DUT support Standard Commissioning Flow?"
      id: MCORE.DD.STANDARD_COMM_FLOW

    - label: "Does the DUT support User-Intent Commissioning Flow?"
      id: MCORE.DD.USER_INTENT_COMM_FLOW

    - label: "Does the DUT support Custom Commissioning Flow?"
      id: MCORE.DD.CUSTOM_COMM_FLOW

    - label:
          "Does the commissioner support accepting a Manual Pairing Code for
          commissioning?"
      id: MCORE.DD.MANUAL_PC_COMMISSIONING

    - label:
          "Does the commissioner support accepting an 11-digit Manual Pairing
          Code for commissioning?"
      id: MCORE.DD.11_MANUAL_PC

    - label:
          "Does the commissioner support accepting a 21-digit Manual Pairing
          Code for commissioning?"
      id: MCORE.DD.21_MANUAL_PC

    - label:
          "Is commissionee device subject to physical tampering (doorbell,
          camera, door lock, designed for outdoor usage)?"
      id: MCORE.DD.PHYSICAL_TAMPERING

    - label:
          "Does the commissioner support scanning NFC tags containing the
          onboarding payload?"
      id: MCORE.DD.SCAN_NFC

    - label:
          "Does the commissioner support accepting a QR code for commissioning?"
      id: MCORE.DD.QR_COMMISSIONING

    - label:
          "Does the commissioner support scanning QR codes containing the
          onboarding payload?"
      id: MCORE.DD.SCAN_QR_CODE

    - label:
          "Does the commissionee device support Extended Discovery through
          DNS-SD advertisements when device is not in commissioning mode?"
      id: MCORE.DD.EXTENDED_DISCOVERY

    - label:
          "Does the commissionee device support advertising the Vendor ID
          Commissioning Subtype in Commissionable Node Discovery through DNS-SD
          advertisements?"
      id: MCORE.DD.COMMISSIONING_SUBTYPE_V

    - label:
          "Does the commissionee device support advertising the Device Type
          Commissioning Subtype in Commissionable Node Discovery through DNS-SD
          advertisements?"
      id: MCORE.DD.COMMISSIONING_SUBTYPE_T

    - label:
          "Does the commissionee device support TXT Key 'VP' (Vendor ID /
          Product ID) in it’s DNS-SD TXT Records for Commissionable Node
          Discovery?"
      id: MCORE.DD.TXT_KEY_VP

    - label:
          "Does the commissionee device support TXT Key 'DT' (Device Type) in
          it’s DNS-SD TXT Records for Commissionable Node Discovery?"
      id: MCORE.DD.TXT_KEY_DT

    - label:
          "Does the commissionee device support TXT Key 'DN' (Device Name) in
          it’s DNS-SD TXT Records for Commissionable Node Discovery?"
      id: MCORE.DD.TXT_KEY_DN

    - label:
          "Does the commissionee device support TXT Key 'RI' (Rotating
          Identifier) in it’s DNS-SD TXT Records for Commissionable Node
          Discovery?"
      id: MCORE.DD.TXT_KEY_RI

    - label:
          "Does the commissionee device support TXT Key 'PH' (Pairing Hint) in
          it’s DNS-SD TXT Records for Commissionable Node Discovery?"
      id: MCORE.DD.TXT_KEY_PH

    - label:
          "Does the commissionee device support TXT Key 'PI' (Pairing
          Instruction) in it’s DNS-SD TXT Records for Commissionable Node
          Discovery?"
      id: MCORE.DD.TXT_KEY_PI

    - label:
          "Does device support optional subtype _V in commissionable node
          discovery mDNS?"
      id: MCORE.SC.VENDOR_SUBTYPE

    - label:
          "Does device support optional subtype _T in commissionable node
          discovery mDNS?"
      id: MCORE.SC.DEVTYPE_SUBTYPE

    - label:
          "Does device support optional key VP in commissionable node discovery
          mDNS?"
      id: MCORE.SC.VP_KEY

    - label:
          "Does device support optional key DT in commissionable node discovery
          mDNS?"
      id: MCORE.SC.DT_KEY

    - label:
          "Does device support optional key DN in commissionable node discovery
          mDNS?"
      id: MCORE.SC.DN_KEY

    - label:
          "Does device support optional key RI in commissionable node discovery
          mDNS?"
      id: MCORE.SC.RI_KEY

    - label:
          "Does device support optional key PH in commissionable node discovery
          mDNS?"
      id: MCORE.SC.PH_KEY

    - label:
          "Does device support optional key PI in commissionable node discovery
          mDNS?"
      id: MCORE.SC.PI_KEY

    - label:
          "Does device support optional key SII in operational discovery mDNS?"
      id: MCORE.SC.SII_OP_DISCOVERY_KEY

    - label:
          "Does device support optional key SII in operational discovery mDNS?"
      id: MCORE.SC.SAI_OP_DISCOVERY_KEY

    - label:
          "Does device support optional key SII in operational discovery mDNS?"
      id: MCORE.SC.T_KEY

    - label: "Is the DUT a Controller?"
      id: MCORE.SC.DT_CONTROLLER

    - label:
          "Does device support optional key SII in commissionable node discovery
          mDNS?"
      id: MCORE.SC.SII_COMM_DISCOVERY_KEY

    - label:
          "Does device support optional key SAI in commissionable node discovery
          mDNS?"
      id: MCORE.SC.SAI_COMM_DISCOVERY_KEY

    - label:
          "Does device support Extended Discovery for Commissionable Node
          Discovery?"
      id: MCORE.SC.EXTENDED_DISCOVERY

    - label: "Is the device a sleepy end device (SED)?"
      id: MCORE.SC.SED

    - label: "Does the Controller DUT support Service Advertising?"
      id: MCORE.SC.ADV

    - label: "Does Device support LwIP stack?"
      id: MCORE.SC.LWIP

    - label:
          "Does Commissioner notify user that Commissionee is not a fully
          trusted device on device attestation failure?"
      id: MCORE.DA.ATTEST_WARNING

    - label:
          "Does commissionee-provided certification declaration make use of
          dac_origin_vendor_id field?"
      id: MCORE.DA.CERTDECL_ORIGIN_VENDORID

    - label:
          "Does commissionee-provided certification declaration make use of
          dac_origin_product_id field?"
      id: MCORE.DA.CERTDECL_ORIGIN_PRODUCTID

    - label:
          "Does commissionee-provided certification declaration make use of
          authorized_paa_list field?"
      id: MCORE.DA.CERTDECL_AUTH_PAA

    - label:
          "Does commissionee provide a Firmware Information field in the
          AttestationResponse?"
      id: MCORE.DA.ATTESTELEMENT_FW_INFO

    - label: "Is the device a Server"
      id: MCORE.IDM.S

    - label: "Is the device a Client"
      id: MCORE.IDM.C

    - label:
          "Is the device a Client and Supports sending a Invoke Request Message"
      id: MCORE.IDM.C.InvokeRequest

    - label:
          "Is the device a Client and Supports sending a Read Request Message"
      id: MCORE.IDM.C.ReadRequest

    - label:
          "Is the device a Client and Supports sending a Write Request Message"
      id: MCORE.IDM.C.WriteRequest

    - label:
          "Is the device a Client and Supports sending a Subscribe Request
          Message"
      id: MCORE.IDM.C.SubscribeRequest

    - label: "Is the device a Server and supports an attribute of DataType Bool"
      id: MCORE.IDM.S.Attribute.DataType_Bool

    - label:
          "Is the device a Server and supports an attribute of DataType String"
      id: MCORE.IDM.S.Attribute.DataType_String

    - label:
          "Is the device a Server and supports an attribute of DataType Unsigned
          Integer"
      id: MCORE.IDM.S.Attribute.DataType_UnsignedInteger

    - label:
          "Is the device a Server and supports an attribute of DataType Signed
          Integer"
      id: MCORE.IDM.S.Attribute.DataType_SignedInteger

    - label:
          "Is the device a Server and supports an attribute of DataType Struct"
      id: MCORE.IDM.S.Attribute.DataType_Struct

    - label:
          "Is the device a Server and supports an attribute of DataType Floating
          Point"
      id: MCORE.IDM.S.Attribute.DataType_FloatingPoint

    - label: "Is the device a Server and supports an attribute of DataType List"
      id: MCORE.IDM.S.Attribute.DataType_List

    - label:
          "Is the device a Server and supports an attribute of DataType Octet
          String"
      id: MCORE.IDM.S.Attribute.DataType_OctetString

    - label: "Is the device a Server and supports an attribute of DataType Enum"
      id: MCORE.IDM.S.Attribute.DataType_Enum

    - label:
          "Is the device a Server and supports an attribute of DataType Bitmap"
      id: MCORE.IDM.S.Attribute.DataType_Bitmap

    - label:
          "Is the device a Client and supports Reading an attribute of DataType
          Bool"
      id: MCORE.IDM.C.ReadRequest.Attribute.DataType_Bool

    - label:
          "Is the device a Client and supports Reading an attribute of DataType
          String"
      id: MCORE.IDM.C.ReadRequest.Attribute.DataType_String

    - label:
          "Is the device a Client and supports Reading an attribute of DataType
          Unsigned Integer"
      id: MCORE.IDM.C.ReadRequest.Attribute.DataType_UnsignedInteger

    - label:
          "Is the device a Client and supports Reading an attribute of DataType
          Signed Integer"
      id: MCORE.IDM.C.ReadRequest.Attribute.DataType_SignedInteger

    - label:
          "Is the device a Client and supports Reading an attribute of DataType
          Struct"
      id: MCORE.IDM.C.ReadRequest.Attribute.DataType_Struct

    - label:
          "Is the device a Client and supports Reading an attribute of DataType
          Floating Point"
      id: MCORE.IDM.C.ReadRequest.Attribute.DataType_FloatingPoint

    - label:
          "Is the device a Client and supports Reading an attribute of DataType
          List"
      id: MCORE.IDM.C.ReadRequest.Attribute.DataType_List

    - label:
          "Is the device a Client and supports Reading an attribute of DataType
          Octet String"
      id: MCORE.IDM.C.ReadRequest.Attribute.DataType_OctetString

    - label:
          "Is the device a Client and supports Reading an attribute of DataType
          Enum"
      id: MCORE.IDM.C.ReadRequest.Attribute.DataType_Enum

    - label:
          "Is the device a Client and supports Reading an attribute of DataType
          Bitmap"
      id: MCORE.IDM.C.ReadRequest.Attribute.DataType_Bitmap

    - label:
          "Is the device a Client and supports writing an attribute of DataType
          Bool"
      id: MCORE.IDM.C.WriteRequest.Attribute.DataType_Bool

    - label:
          "Is the device a Client and supports writing an attribute of DataType
          String"
      id: MCORE.IDM.C.WriteRequest.Attribute.DataType_String

    - label:
          "Is the device a Client and supports writing an attribute of DataType
          Unsigned Integer"
      id: MCORE.IDM.C.WriteRequest.Attribute.DataType_UnsignedInteger

    - label:
          "Is the device a Client and supports writing an attribute of DataType
          Signed Integer"
      id: MCORE.IDM.C.WriteRequest.Attribute.DataType_SignedInteger

    - label:
          "Is the device a Client and supports writing an attribute of DataType
          Struct"
      id: MCORE.IDM.C.WriteRequest.Attribute.DataType_Struct

    - label:
          "Is the device a Client and supports writing an attribute of DataType
          Floating Point"
      id: MCORE.IDM.C.WriteRequest.Attribute.DataType_FloatingPoint

    - label:
          "Is the device a Client and supports writing an attribute of DataType
          List"
      id: MCORE.IDM.C.WriteRequest.Attribute.DataType_List

    - label:
          "Is the device a Client and supports writing an attribute of DataType
          Octet String"
      id: MCORE.IDM.C.WriteRequest.Attribute.DataType_OctetString

    - label:
          "Is the device a Client and supports writing an attribute of DataType
          Enum"
      id: MCORE.IDM.C.WriteRequest.Attribute.DataType_Enum

    - label:
          "Is the device a Client and supports writing an attribute of DataType
          Bitmap"
      id: MCORE.IDM.C.WriteRequest.Attribute.DataType_Bitmap

    - label:
          "Is the device a Server and supports a writable attribute of DataType
          Bool"
      id: MCORE.IDM.S.Attribute_W.DataType_Bool

    - label:
          "Is the device a Server and supports a writable attribute of DataType
          String"
      id: MCORE.IDM.S.Attribute_W.DataType_String

    - label:
          "Is the device a Server and supports a writable attribute of DataType
          UnsignedInteger"
      id: MCORE.IDM.S.Attribute_W.DataType_UnsignedInteger

    - label:
          "Is the device a Server and supports a writable attribute of DataType
          SignedInteger"
      id: MCORE.IDM.S.Attribute_W.DataType_SignedInteger

    - label:
          "Is the device a Server and supports a writable attribute of DataType
          Struct"
      id: MCORE.IDM.S.Attribute_W.DataType_Struct

    - label:
          "Is the device a Server and supports a writable attribute of DataType
          FloatingPoint"
      id: MCORE.IDM.S.Attribute_W.DataType_FloatingPoint

    - label:
          "Is the device a Server and supports a writable attribute of DataType
          List"
      id: MCORE.IDM.S.Attribute_W.DataType_List

    - label:
          "Is the device a Server and supports a writable attribute of DataType
          OctetString"
      id: MCORE.IDM.S.Attribute_W.DataType_OctetString

    - label:
          "Is the device a Server and supports a writable attribute of DataType
          Enum"
      id: MCORE.IDM.S.Attribute_W.DataType_Enum

    - label:
          "Is the device a Server and supports a writable attribute of DataType
          Bitmap"
      id: MCORE.IDM.S.Attribute_W.DataType_Bitmap

    - label:
          "Is the device a Client and supports subscribing to an attribute of
          DataType Bool"
      id: MCORE.IDM.C.SubscribeRequest.Attribute.DataType_Bool

    - label:
          "Is the device a Client and supports subscribing to an attribute of
          DataType String"
      id: MCORE.IDM.C.SubscribeRequest.Attribute.DataType_String

    - label:
          "Is the device a Client and supports subscribing to an attribute of
          DataType UnsignedInteger"
      id: MCORE.IDM.C.SubscribeRequest.Attribute.DataType_UnsignedInteger

    - label:
          "Is the device a Client and supports subscribing to an attribute of
          DataType Integer"
      id: MCORE.IDM.C.SubscribeRequest.Attribute.DataType_Integer

    - label:
          "Is the device a Client and supports subscribing to an attribute of
          DataType FloatingPoint"
      id: MCORE.IDM.C.SubscribeRequest.Attribute.DataType_FloatingPoint

    - label:
          "Is the device a Client and supports subscribing to an attribute of
          DataType List"
      id: MCORE.IDM.C.SubscribeRequest.Attribute.DataType_List

    - label:
          "Is the device a Server and capable of generating large data which is
          greater than 1 MTU(1280 bytes)"
      id: MCORE.IDM.S.LargeData

    - label:
          "Is the device a Client and supports subscribing to an individual
          Event"
      id: MCORE.IDM.C.SubscribeEvent

    - label: "Is the device a Client and supports Reading an individual Event"
      id: MCORE.IDM.C.ReadEvent

    - label:
          "Is the device a client and supports subscribing to Multiple
          Attributes"
      id: MCORE.IDM.C.SubscribeRequest.MultipleAttributes

    - label: "Is the device a Server and supports Persistent subscription"
      id: MCORE.IDM.S.PersistentSubscription

    - label: "Does the DUT implement a Bridge"
      id: MCORE.BRIDGE

    - label:
          "Does the DUT have information on battery level of (at least some of)
          of its bridged devices"
      id: MCORE.BRIDGE.BatInfo

    - label:
          "Does the DUT have means to change the state of (at least some of) of
          its bridged devices, e.g. through a manufacturer-provided app"
      id: MCORE.BRIDGE.OtherControl

    - label:
          "Does the DUT have means to change the name of (at least some of) of
          its bridged devices, e.g. through a manufacturer-provided app"
      id: MCORE.BRIDGE.AllowDeviceRename

    - label: "Does the DUT support a Bridge"
      id: MCORE.BRIDGECLIENT

    - label: "Does the DUT support to maintain a list of connected devices"
      id: MCORE.DEVLIST.UseDevices

    - label: "Does the DUT support to maintain the names of connected devices"
      id: MCORE.DEVLIST.UseDeviceName

    - label: "Does the DUT support to maintain the state of connected devices"
      id: MCORE.DEVLIST.UseDeviceState

    - label:
          "Does the DUT support maintaining information on battery level of
          connected devices"
      id: MCORE.DEVLIST.UseBatInfo

    - label: "Does the DUT support the BDX Sender role?"
      id: MCORE.BDX.Sender

    - label: "Does the DUT support the BDX Receiver role?"
      id: MCORE.BDX.Receiver

    - label: "Does the DUT support the BDX Sender role in Synchronous mode?"
      id: MCORE.BDX.SynchronousSender

    - label: "Does the DUT support the BDX Receiver role in Synchronous mode?"
      id: MCORE.BDX.SynchronousReceiver

    - label: "Does the DUT support the BDX Sender role in Asynchronous mode?"
      id: MCORE.BDX.AsynchronousSender

    - label: "Does the DUT support the BDX Receiver role in Asynchronous mode?"
      id: MCORE.BDX.AsynchronousReceiver

    - label: "Does the DUT control the rate of the BDX transfer ?"
      id: MCORE.BDX.Driver

    - label: "Is the DUT an Initiator of the BDX transfer?"
      id: MCORE.BDX.Initiator

    - label: "Is the DUT a Responder of the BDX transfer?"
      id: MCORE.BDX.Responder

    - label: "Does the DUT support sending the BlockQueryWithSkip message?"
      id: MCORE.BDX.BlockQueryWithSkip

    - label: "Does the DUT implement the OTA Requestor Device Type?"
      id: MCORE.OTA.Requestor

    - label: "Does the DUT implement the OTA Provider Device Type?"
      id: MCORE.OTA.Provider

    - label: "Does the DUT support the HTTPS Protocol for OTA image download?"
      id: MCORE.OTA.HTTPS

    - label:
          "Does the DUT support obtaining user consent for OTA application by
          virtue of built-in user interface capabilities?"
      id: MCORE.OTA.RequestorConsent

    - label: "Does the DUT support resumption of a transfer previously aborted?"
      id: MCORE.OTA.Resume

    - label: "Does the DUT support Vendor specific OTA implementation?"
      id: MCORE.OTA.VendorSpecific

    - label:
          "Does the DUT have Administer privilege over the Access Control of
          another node?"
      id: MCORE.ACL.Administrator

    - label:
          "Does the Requestor DUT support querying a different Provider in its
          OTA Provider List when it hits error conditions in invoking the
          QueryImage command?"
      id: MCORE.OTA.Retry

    # Access Control cluster
    - label: "Does the device implement the Access Control Cluster as a server?"
      id: ACL.S

    - label: "Does the device implement the Access Control Cluster as a client?"
      id: ACL.C

    #ACL -- Global Attributes
    - label: "Does the device implement the ClusterRevision(ACL) attribute?"
      id: ACL.S.Afffd

    - label: "Does the device implement the FeatureMap(ACL) attribute?"
      id: ACL.S.Afffc

    - label: "Does the device implement the AttributeList(ACL) attribute?"
      id: ACL.S.Afffb

    - label: "Does the device implement the EventList(ACL) attribute?"
      id: ACL.S.Afffa

    - label: "Does the device implement the AcceptedCommandList(ACL) attribute?"
      id: ACL.S.Afff9

    - label:
          "Does the device implement the GeneratedCommandList(ACL) attribute?"
      id: ACL.S.Afff8

    #
    # server / attributes
    #
    - label: "Does the device implement the ACL attribute?"
      id: ACL.S.A0000

    - label: "Does the device implement the extension attribute?"
      id: ACL.S.A0001

    - label:
          "Does the device implement the SubjectsPerAccessControlEntry
          attribute?"
      id: ACL.S.A0002

    - label: "Does the device implement the TargetsPerAccessControlEntry event?"
      id: ACL.S.A0003

    - label:
          "Does the device implement the AccessControlEntriesPerFabric
          attribute?"
      id: ACL.S.A0004

    #
    # server / Events
    #
    - label: "Does the device implement the AccessControlEntryChanged Event?"
      id: ACL.S.E00

    - label:
          "Does the device implement the AccessControlExtensionChanged Event?"
      id: ACL.S.E01

    #
    # client / Events
    #
    - label: "Does the device implement the AccessControlEntryChanged Event?"
      id: ACL.C.E00

    - label:
          "Does the device implement the AccessControlExtensionChanged Event?"
      id: ACL.C.E01

    # Access Control Enforcement Test Plan
    - label:
          "Does the device implement an Application Device Type on any endpoint"
      id: APPDEVICE.S

    # Actions Cluster Test Plan
    - label: "Does the device implement the Actions cluster as a server?"
      id: ACT.S

    - label: "Does the device implement the Actions cluster as a client?"
      id: ACT.C

    #
    # server / attributes
    #
    - label: "Does the device implement the ActionList attribute?"
      id: ACT.S.A0000

    - label: "Does the device implement the EndpointLists attribute?"
      id: ACT.S.A0001

    - label: "Does the device implement the SetupURL attribute?"
      id: ACT.S.A0002

    #
    # server / manually
    #
    - label:
          "Can the ActionList attribute be filled or changed by some means? (see
          Note)"
      id: ACT.S.M.FillActionList

    - label:
          "Can the EndpointLists attribute be changed by some means? (see Note)"
      id: ACT.S.M.FillEndpointLists

    - label:
          "Does the DUT support exposing an Endpoint in multiple
          EndpointListStructs"
      id: ACT.S.M.OverlappingEndpointLists

    - label: "Can a suffix be used on SetupURL"
      id: ACT.S.M.SetupURLWithSuffix

    #
    # client / commandsGenerated
    #
    - label: "Does the DUT support sending the InstantAction command?"
      id: ACT.C.C00.Tx

    - label:
          "Does the DUT support sending the InstantActionWithTransition command?"
      id: ACT.C.C01.Tx

    - label: "Does the DUT support sending the StartAction command?"
      id: ACT.C.C02.Tx

    - label: "Does the DUT support sending the StartActionWithDuration command?"
      id: ACT.C.C03.Tx

    - label: "Does the DUT support sending the StopAction command?"
      id: ACT.C.C04.Tx

    - label: "Does the DUT support sending the PauseAction command?"
      id: ACT.C.C05.Tx

    - label: "Does the DUT support sending the PauseActionWithDuration command?"
      id: ACT.C.C06.Tx

    - label: "Does the DUT support sending the ResumeAction command?"
      id: ACT.C.C07.Tx

    - label: "Does the DUT support sending the EnableAction command?"
      id: ACT.C.C08.Tx

    - label:
          "Does the DUT support sending the EnableActionWithDuration command?"
      id: ACT.C.C09.Tx

    - label: "Does the DUT support sending the DisableAction command?"
      id: ACT.C.C0a.Tx

    - label:
          "Does the DUT support sending the DisableActionWithDuration command?"
      id: ACT.C.C0b.Tx

    #
    # client / manually
    #
    - label: "Write all supported optional attributes"
      id: ACT.C.AO-WRITE

    - label: "Write all supported mandatory attribute"
      id: ACT.C.AM-WRITE

    - label: "Read all supported mandatory attribute"
      id: ACT.C.AM-READ

    - label: "Read all supported optional attributes"
      id: ACT.C.AO-READ

    # Binding Cluster Test Plan
    - label: "Does the device implement the Binding Cluster as a server?"
      id: BIND.S

    - label: "Does the device implement the Binding Cluster as a client?"
      id: BIND.C

    #BIND -- Global Attributes
    - label: "Does the device implement the ClusterRevision(BIND) attribute?"
      id: BIND.S.Afffd

    - label: "Does the device implement the FeatureMap(BIND) attribute?"
      id: BIND.S.Afffc

    - label: "Does the device implement the AttributeList(BIND) attribute?"
      id: BIND.S.Afffb

    - label: "Does the device implement the EventList(BIND) attribute?"
      id: BIND.S.Afffa

    - label:
          "Does the device implement the AcceptedCommandList(BIND) attribute?"
      id: BIND.S.Afff9

    - label:
          "Does the device implement the GeneratedCommandList(BIND) attribute?"
      id: BIND.S.Afff8

    #
    # server / attributes
    #
    - label: "Does the DUT(server) support the Binding attribute?"
      id: BIND.S.A0000

    # Boolean State Cluster Test Plan
    - label: "Does the device implement the Boolean State cluster as a server?"
      id: BOOL.S

    - label: "Does the device implement the Boolean State cluster as a client?"
      id: BOOL.C

    #
    # server / attributes
    #
    - label: "Does the device implement the StateValue attribute?"
      id: BOOL.S.A0000

    #
    # server / Events
    #
    - label: "Does the device implement the StateChange event?"
      id: BOOL.S.E00

    #
    # server / manually
    #
    - label:
          "Can the StateValue attribute be changed by manual operation at the
          DUT?"
      id: BOOL.M.ManuallyControlled

    #
    # client / manually
    #
    - label: "Write all supported mandatory attribute"
      id: BOOL.C.AM-WRITE

    - label: "Write all supported optional attributes"
      id: BOOL.C.AO-WRITE

    - label: "Read all supported mandatory attribute"
      id: BOOL.C.AM-READ

    - label: "Read all supported optional attributes"
      id: BOOL.C.AO-READ

    # Bridged Device Basic Information Test Plan
    - label:
          "Does the device implement the Bridged Device Basic Information
          Cluster as a server?"
      id: BRBINFO.S

    - label:
          "Does the device implement the Bridged Device Basic Information
          Cluster as a client?"
      id: BRBINFO.C

    #BINFO -- Global Attributes
    - label: "Does the device implement the ClusterRevision(BINFO) attribute?"
      id: BINFO.S.Afffd

    - label: "Does the device implement the FeatureMap(BINFO) attribute?"
      id: BINFO.S.Afffc

    - label: "Does the device implement the AttributeList(BINFO) attribute?"
      id: BINFO.S.Afffb

    - label: "Does the device implement the EventList(BINFO) attribute?"
      id: BINFO.S.Afffa

    - label:
          "Does the device implement the AcceptedCommandList(BINFO) attribute?"
      id: BINFO.S.Afff9

    - label:
          "Does the device implement the GeneratedCommandList(BINFO) attribute?"
      id: BINFO.S.Afff8

    #
    # server / attributes
    #
    - label: "Does the DUT(server) support the DataModelRevision attribute?"
      id: BRBINFO.S.A0000

    - label: "Does the DUT(server) support the VendorName attribute?"
      id: BRBINFO.S.A0001

    - label: "Does the DUT(server) support the VendorID attribute?"
      id: BRBINFO.S.A0002

    - label: "Does the DUT(server) support the ProductName attribute?"
      id: BRBINFO.S.A0003

    - label: "Does the DUT(server) support the ProductID attribute?"
      id: BRBINFO.S.A0004

    - label: "Does the DUT(server) support the NodeLabel attribute?"
      id: BRBINFO.S.A0005

    - label: "Does the DUT(server) support the Location attribute?"
      id: BRBINFO.S.A0006

    - label: "Does the DUT(server) support the HardwareVersion attribute?"
      id: BRBINFO.S.A0007

    - label: "Does the DUT(server) support the HardwareVersionString attribute?"
      id: BRBINFO.S.A0008

    - label: "Does the DUT(server) support the SoftwareVersion attribute?"
      id: BRBINFO.S.A0009

    - label: "Does the DUT(server) support the SoftwareVersionString attribute?"
      id: BRBINFO.S.A000a

    - label: "Does the DUT(server) support the ManufacturingDate attribute?"
      id: BRBINFO.S.A000b

    - label: "Does the DUT(server) support the PartNumber attribute?"
      id: BRBINFO.S.A000c

    - label: "Does the DUT(server) support the ProductURL attribute?"
      id: BRBINFO.S.A000d

    - label: "Does the DUT(server) support the ProductLabel attribute?"
      id: BRBINFO.S.A000e

    - label: "Does the DUT(server) support the SerialNumber attribute?"
      id: BRBINFO.S.A000f

    - label: "Does the DUT(server) support the LocalConfigDisabled attribute?"
      id: BRBINFO.S.A0010

    - label: "Does the DUT(server) support the Reachable attribute?"
      id: BRBINFO.S.A0011

    - label: "Does the DUT(server) support the UniqueID attribute?"
      id: BRBINFO.S.A0012

    - label: "Does the DUT(server) support the CapabilityMinima attribute?"
      id: BRBINFO.S.A0013

    - label: "Does the DUT(server) support the ProductAppearance attribute?"
      id: BRBINFO.S.A0014

    #
    # server / Events
    #
    - label: "Does the DUT(server) support the StartUp event?"
      id: BRBINFO.S.E00

    - label: "Does the DUT(server) support the ShutDown event?"
      id: BRBINFO.S.E01

    - label: "Does the DUT(server) support the Leave event?"
      id: BRBINFO.S.E02

    - label: "Does the DUT(server) support the ReachableChanged event?"
      id: BRBINFO.S.E03

    #
    # client / attributes
    #
    - label:
          "Does the DUT(client) have access privileges for the DataModelRevision
          attribute implemented on server?"
      id: BRBINFO.C.A0000

    - label:
          "Does the DUT(client) have access privileges for the VendorName
          attribute implemented on server?"
      id: BRBINFO.C.A0001

    - label:
          "Does the DUT(client) have access privileges for the VendorID
          attribute implemented on server?"
      id: BRBINFO.C.A0002

    - label:
          "Does the DUT(client) have access privileges for the ProductName
          attribute implemented on server?"
      id: BRBINFO.C.A0003

    - label:
          "Does the DUT(client) have access privileges for the ProductID
          attribute implemented on server?"
      id: BRBINFO.C.A0004

    - label:
          "Does the DUT(client) have access privileges for the NodeLabel
          attribute implemented on server?"
      id: BRBINFO.C.A0005

    - label:
          "Does the DUT(client) have access privileges for the Location
          attribute implemented on server?"
      id: BRBINFO.C.A0006

    - label:
          "Does the DUT(client) have access privileges for the HardwareVersion
          attribute implemented on server?"
      id: BRBINFO.C.A0007

    - label:
          "Does the DUT(client) have access privileges for the
          HardwareVersionString attribute implemented on server?"
      id: BRBINFO.C.A0008

    - label:
          "Does the DUT(client) have access privileges for the SoftwareVersion
          attribute implemented on server?"
      id: BRBINFO.C.A0009

    - label:
          "Does the DUT(client) have access privileges for the
          SoftwareVersionString attribute implemented on server?"
      id: BRBINFO.C.A000a

    - label:
          "Does the DUT(client) have access privileges for the ManufacturingDate
          attribute implemented on server?"
      id: BRBINFO.C.A000b

    - label:
          "Does the DUT(client) have access privileges for the PartNumber
          attribute implemented on server?"
      id: BRBINFO.C.A000c

    - label:
          "Does the DUT(client) have access privileges for the ProductURL
          attribute implemented on server?"
      id: BRBINFO.C.A000d

    - label:
          "Does the DUT(client) have access privileges for the ProductLabel
          attribute implemented on server?"
      id: BRBINFO.C.A000e

    - label:
          "Does the DUT(client) have access privileges for the SerialNumber
          attribute implemented on server?"
      id: BRBINFO.C.A000f

    - label:
          "Does the DUT(client) have access privileges for the
          LocalConfigDisabled attribute implemented on server?"
      id: BRBINFO.C.A0010

    - label:
          "Does the DUT(client) have access privileges for the Reachable
          attribute implemented on server?"
      id: BRBINFO.C.A0011

    - label:
          "Does the DUT(client) have access privileges for the UniqueID
          attribute implemented on server?"
      id: BRBINFO.C.A0012

    - label:
          "Does the DUT(client) have access privileges for the CapabilityMinima
          attribute implemented on server?"
      id: BRBINFO.C.A0013

    - label:
          "Does the DUT(client) have access privileges for the ProductAppearance
          attribute implemented on server?"
      id: BRBINFO.C.A0014

    #
    # client / Events
    #
    - label: "Does the DUT(Client) support the StartUp event?"
      id: BRBINFO.C.E00

    - label: "Does the DUT(Client) support the ShutDown event?"
      id: BRBINFO.C.E01

    - label: "Does the DUT(Client) support the Leave event?"
      id: BRBINFO.C.E02

    - label: "Does the DUT(Client) support the ReachableChanged event?"
      id: BRBINFO.C.E03

    # Color Control Cluster Test Plan
    - label: "Does the device implement the Color Control cluster as a server?"
      id: CC.S

    - label: "Does the device implement the Color Control cluster as a client?"
      id: CC.C

    #
    # server / attributes
    #
    - label: "Does the device implement the CurrentHue attribute?"
      id: CC.S.A0000

    - label: "Does the device implement the CurrentSaturation attribute?"
      id: CC.S.A0001

    - label: "Does the device implement the REMAININGTime attribute?"
      id: CC.S.A0002

    - label: "Does the device implement the CurrentX attribute?"
      id: CC.S.A0003

    - label: "Does the device implement the CurrentY attribute?"
      id: CC.S.A0004

    - label: "Does the device implement the DriftCompensation attribute?"
      id: CC.S.A0005

    - label: "Does the device implement the CompensationText attribute?"
      id: CC.S.A0006

    - label: "Does the device implement the ColorTemperatureMireds attribute?"
      id: CC.S.A0007

    - label: "Does the device implement the ColorMode attribute?"
      id: CC.S.A0008

    - label: "Does the device implement the Options attribute?"
      id: CC.S.A000f

    - label: "Does the device implement the NumberOfPrimaries attribute?"
      id: CC.S.A0010

    - label: "Does the device implement the Primary1X attribute?"
      id: CC.S.A0011

    - label: "Does the device implement the Primary1Y attribute?"
      id: CC.S.A0012

    - label: "Does the device implement the Primary1Intensity attribute?"
      id: CC.S.A0013

    - label: "Does the device implement the Primary2X attribute?"
      id: CC.S.A0015

    - label: "Does the device implement the Primary2Y attribute?"
      id: CC.S.A0016

    - label: "Does the device implement the Primary2Intensity attribute?"
      id: CC.S.A0017

    - label: "Does the device implement the Primary3X attribute?"
      id: CC.S.A0019

    - label: "Does the device implement the Primary3Y attribute?"
      id: CC.S.A001a

    - label: "Does the device implement the Primary3Intensity attribute?"
      id: CC.S.A001b

    - label: "Does the device implement the Primary4X attribute?"
      id: CC.S.A0020

    - label: "Does the device implement the Primary4Y attribute?"
      id: CC.S.A0021

    - label: "Does the device implement the PRIMAR41Intensity attribute?"
      id: CC.S.A0022

    - label: "Does the device implement the Primary5X attribute?"
      id: CC.S.A0024

    - label: "Does the device implement the Primary5Y attribute?"
      id: CC.S.A0025

    - label: "Does the device implement the Primary5Intensity attribute?"
      id: CC.S.A0026

    - label: "Does the device implement the Primary6X attribute?"
      id: CC.S.A0028

    - label: "Does the device implement the Primary6Y attribute?"
      id: CC.S.A0029

    - label: "Does the device implement the Primary6Intensity attribute?"
      id: CC.S.A002a

    - label: "Does the device implement the WhitePointX attribute?"
      id: CC.S.A0030

    - label: "Does the device implement the WhitePointY attribute?"
      id: CC.S.A0031

    - label: "Does the device implement the ColorPointRX attribute?"
      id: CC.S.A0032

    - label: "Does the device implement the ColorPointRY attribute?"
      id: CC.S.A0033

    - label: "Does the device implement the ColorPointRIntensity attribute?"
      id: CC.S.A0034

    - label: "Does the device implement the ColorPointGX attribute?"
      id: CC.S.A0036

    - label: "Does the device implement the ColorPointGY attribute?"
      id: CC.S.A0037

    - label: "Does the device implement the ColorPointGIntensity attribute?"
      id: CC.S.A0038

    - label: "Does the device implement the ColorPointBX attribute?"
      id: CC.S.A003a

    - label: "Does the device implement the ColorPointBY attribute?"
      id: CC.S.A003b

    - label: "Does the device implement the ColorPointBIntensity attribute?"
      id: CC.S.A003c

    - label: "Does the device implement the EnhancedCurrentHue attribute?"
      id: CC.S.A4000

    - label: "Does the device implement the EnhancedColorMode attribute?"
      id: CC.S.A4001

    - label: "Does the device implement the ColorLoopActive attribute?"
      id: CC.S.A4002

    - label: "Does the device implement the ColorLoopDirection attribute?"
      id: CC.S.A4003

    - label: "Does the device implement the ColorLoopTime attribute?"
      id: CC.S.A4004

    - label:
          "Does the device implement the ColorLoopStartEnhancedHue attribute?"
      id: CC.S.A4005

    - label:
          "Does the device implement the ColorLoopStoredEnhancedHue attribute?"
      id: CC.S.A4006

    - label: "Does the device implement the ColorCapabilities attribute?"
      id: CC.S.A400a

    - label:
          "Does the device implement the ColorTempPhysicalMinMireds attribute?"
      id: CC.S.A400b

    - label:
          "Does the device implement the ColorTempPhysicalMaxMireds attribute?"
      id: CC.S.A400c

    - label:
          "Does the device implement the CoupleColorTempToLevelMinMireds
          attribute?"
      id: CC.S.A400d

    - label:
          "Does the device implement the StartUpColorTemperatureMireds
          attribute?"
      id: CC.S.A4010

    #
    # server / commandsReceived
    #
    - label: "Does the device implement receiving the MoveToHue command?"
      id: CC.S.C00.Rsp

    - label: "Does the device implement receiving the MoveHue command?"
      id: CC.S.C01.Rsp

    - label: "Does the device implement receiving the StepHue command?"
      id: CC.S.C02.Rsp

    - label: "Does the device implement receiving the MoveToSaturation command?"
      id: CC.S.C03.Rsp

    - label: "Does the device implement receiving the MoveSaturation command?"
      id: CC.S.C04.Rsp

    - label: "Does the device implement receiving the StepSaturation command?"
      id: CC.S.C05.Rsp

    - label:
          "Does the device implement receiving the MoveToHueAndSaturation
          command?"
      id: CC.S.C06.Rsp

    - label: "Does the device implement receiving the MoveToColor command?"
      id: CC.S.C07.Rsp

    - label: "Does the device implement receiving the MoveColor command?"
      id: CC.S.C08.Rsp

    - label: "Does the device implement receiving the StepColor command?"
      id: CC.S.C09.Rsp

    - label:
          "Does the device implement receiving the MoveToColorTemperature
          command?"
      id: CC.S.C0a.Rsp

    - label:
          "Does the device implement receiving the EnhancedMoveToHue command?"
      id: CC.S.C40.Rsp

    - label: "Does the device implement receiving the EnhancedMoveHue command?"
      id: CC.S.C41.Rsp

    - label: "Does the device implement receiving the EnhancedStepHue command?"
      id: CC.S.C42.Rsp

    - label:
          "Does the device implement receiving the
          EnhancedMoveToHueAndSaturation command?"
      id: CC.S.C43.Rsp

    - label: "Does the device implement receiving the ColorLoopSet command?"
      id: CC.S.C44.Rsp

    - label: "Does the device implement receiving the StopMoveStep command?"
      id: CC.S.C47.Rsp

    - label:
          "Does the device implement receiving the MoveColorTemperature command?"
      id: CC.S.C4b.Rsp

    - label:
          "Does the device implement receiving the StepColorTemperature command?"
      id: CC.S.C4c.Rsp

    #
    # server / features
    #
    - label: "Does the DUT(server) support the Hue/Saturation feature?"
      id: CC.S.F00

    - label: "Does the DUT(server) support the Enhanced Hue feature?"
      id: CC.S.F01

    - label: "Does the DUT(server) support the Color Loop feature?"
      id: CC.S.F02

    - label: "Does the DUT(server) support the Color XY feature?"
      id: CC.S.F03

    - label: "Does the DUT(server) support the Color Temperature feature?"
      id: CC.S.F04

    #
    # client / attributes
    #
    - label:
          "Does the DUT(client) have access privileges for the CurrentHue
          attribute implemented on server?"
      id: CC.C.A0000

    - label:
          "Does the DUT(client) have access privileges for the CurrentSaturation
          attribute implemented on server?"
      id: CC.C.A0001

    - label:
          "Does the DUT(client) have access privileges for the RemainingTime
          attribute implemented on server?"
      id: CC.C.A0002

    - label:
          "Does the DUT(client) have access privileges for the CurrentX
          attribute implemented on server?"
      id: CC.C.A0003

    - label:
          "Does the DUT(client) have access privileges for the CurrentY
          attribute implemented on server?"
      id: CC.C.A0004

    - label:
          "Does the DUT(client) have access privileges for the DriftCompensation
          attribute implemented on server?"
      id: CC.C.A0005

    - label:
          "Does the DUT(client) have access privileges for the CompensationText
          attribute implemented on server?"
      id: CC.C.A0006

    - label:
          "Does the DUT(client) have access privileges for the
          ColorTemperatureMireds attribute implemented on server?"
      id: CC.C.A0007

    - label:
          "Does the DUT(client) have access privileges for the ColorMode
          attribute implemented on server?"
      id: CC.C.A0008

    - label:
          "Does the DUT(client) have access privileges for the Options attribute
          implemented on server?"
      id: CC.C.A000f

    - label:
          "Does the DUT(client) have access privileges for the NumberOfPrimaries
          attribute implemented on server?"
      id: CC.C.A0010

    - label:
          "Does the DUT(client) have access privileges for the Primary1X
          attribute implemented on server?"
      id: CC.C.A0011

    - label:
          "Does the DUT(client) have access privileges for the Primary1Y
          attribute implemented on server?"
      id: CC.C.A0012

    - label:
          "Does the DUT(client) have access privileges for the Primary1Intensity
          attribute implemented on server?"
      id: CC.C.A0013

    - label:
          "Does the DUT(client) have access privileges for the Primary2X
          attribute implemented on server?"
      id: CC.C.A0015

    - label:
          "Does the DUT(client) have access privileges for the Primary2Y
          attribute implemented on server?"
      id: CC.C.A0016

    - label:
          "Does the DUT(client) have access privileges for the Primary2Intensity
          attribute implemented on server?"
      id: CC.C.A0017

    - label:
          "Does the DUT(client) have access privileges for the Primary3X
          attribute implemented on server?"
      id: CC.C.A0019

    - label:
          "Does the DUT(client) have access privileges for the Primary3Y
          attribute implemented on server?"
      id: CC.C.A001a

    - label:
          "Does the DUT(client) have access privileges for the Primary3Intensity
          attribute implemented on server?"
      id: CC.C.A001b

    - label:
          "Does the DUT(client) have access privileges for the Primary4X
          attribute implemented on server?"
      id: CC.C.A0020

    - label:
          "Does the DUT(client) have access privileges for the Primary4Y
          attribute implemented on server?"
      id: CC.C.A0021

    - label:
          "Does the DUT(client) have access privileges for the Primary4Intensity
          attribute implemented on server?"
      id: CC.C.A0022

    - label:
          "Does the DUT(client) have access privileges for the Primary5X
          attribute implemented on server?"
      id: CC.C.A0024

    - label:
          "Does the DUT(client) have access privileges for the Primary5Y
          attribute implemented on server?"
      id: CC.C.A0025

    - label:
          "Does the DUT(client) have access privileges for the Primary5Intensity
          attribute implemented on server?"
      id: CC.C.A0026

    - label:
          "Does the DUT(client) have access privileges for the Primary6X
          attribute implemented on server?"
      id: CC.C.A0028

    - label:
          "Does the DUT(client) have access privileges for the Primary6Y
          attribute implemented on server?"
      id: CC.C.A0029

    - label:
          "Does the DUT(client) have access privileges for the Primary6Intensity
          attribute implemented on server?"
      id: CC.C.A002a

    - label:
          "Does the DUT(client) have access privileges for the WhitePointX
          attribute implemented on server?"
      id: CC.C.A0030

    - label:
          "Does the DUT(client) have access privileges for the WhitePointY
          attribute implemented on server?"
      id: CC.C.A0031

    - label:
          "Does the DUT(client) have access privileges for the ColorPointRX
          attribute implemented on server?"
      id: CC.C.A0032

    - label:
          "Does the DUT(client) have access privileges for the ColorPointRY
          attribute implemented on server?"
      id: CC.C.A0033

    - label:
          "Does the DUT(client) have access privileges for the
          ColorPointRIntensity attribute implemented on server?"
      id: CC.C.A0034

    - label:
          "Does the DUT(client) have access privileges for the ColorPointGX
          attribute implemented on server?"
      id: CC.C.A0036

    - label:
          "Does the DUT(client) have access privileges for the ColorPointGY
          attribute implemented on server?"
      id: CC.C.A0037

    - label:
          "Does the DUT(client) have access privileges for the
          ColorPointGIntensity attribute implemented on server?"
      id: CC.C.A0038

    - label:
          "Does the DUT(client) have access privileges for the ColorPointBX
          attribute implemented on server?"
      id: CC.C.A003a

    - label:
          "Does the DUT(client) have access privileges for the ColorPointBY
          attribute implemented on server?"
      id: CC.C.A003b

    - label:
          "Does the DUT(client) have access privileges for the
          ColorPointBIntensity attribute implemented on server?"
      id: CC.C.A003c

    - label:
          "Does the DUT(client) have access privileges for the
          EnhancedCurrentHue attribute implemented on server?"
      id: CC.C.A4000

    - label:
          "Does the DUT(client) have access privileges for the EnhancedColorMode
          attribute implemented on server?"
      id: CC.C.A4001

    - label:
          "Does the DUT(client) have access privileges for the ColorLoopActive
          attribute implemented on server?"
      id: CC.C.A4002

    - label:
          "Does the DUT(client) have access privileges for the
          ColorLoopDirection attribute implemented on server?"
      id: CC.C.A4003

    - label:
          "Does the DUT(client) have access privileges for the ColorLoopTime
          attribute implemented on server?"
      id: CC.C.A4004

    - label:
          "Does the DUT(client) have access privileges for the
          ColorLoopStartEnhancedHue attribute implemented on server?"
      id: CC.C.A4005

    - label:
          "Does the DUT(client) have access privileges for the
          ColorLoopStoredEnhancedHue attribute implemented on server?"
      id: CC.C.A4006

    - label:
          "Does the DUT(client) have access privileges for the ColorCapabilities
          attribute implemented on server?"
      id: CC.C.A400a

    - label:
          "Does the DUT(client) have access privileges for the
          ColorTempPhysicalMinMireds attribute implemented on server?"
      id: CC.C.A400b

    - label:
          "Does the DUT(client) have access privileges for the
          ColorTempPhysicalMaxMireds attribute implemented on server?"
      id: CC.C.A400c

    - label:
          "Does the DUT(client) have access privileges for the
          CoupleColorTempToLevelMinMireds attribute implemented on server?"
      id: CC.C.A400d

    - label:
          "Does the DUT(client) have access privileges for the
          StartUpColorTemperatureMireds attribute implemented on server?"
      id: CC.C.A4010

    #
    # client / commandsGenerated
    #
    - label: "Does the device implement sending the MoveToHue command?"
      id: CC.C.C00.Tx

    - label: "Does the device implement sending the MoveHue command?"
      id: CC.C.C01.Tx

    - label: "Does the device implement sending the StepHue command?"
      id: CC.C.C02.Tx

    - label: "Does the device implement sending the MoveToSaturation command?"
      id: CC.C.C03.Tx

    - label: "Does the device implement sending the MoveSaturation command?"
      id: CC.C.C04.Tx

    - label: "Does the device implement sending the StepSaturation command?"
      id: CC.C.C05.Tx

    - label:
          "Does the device implement sending the MoveToHueAndSaturation command?"
      id: CC.C.C06.Tx

    - label: "Does the device implement sending the MoveToColor command?"
      id: CC.C.C07.Tx

    - label: "Does the device implement sending the MoveColor command?"
      id: CC.C.C08.Tx

    - label: "Does the device implement sending the StepColor command?"
      id: CC.C.C09.Tx

    - label:
          "Does the device implement sending the MoveToColorTemperature command?"
      id: CC.C.C0a.Tx

    - label: "Does the device implement sending the EnhancedMoveToHue command?"
      id: CC.C.C40.Tx

    - label: "Does the device implement sending the EnhancedMoveHue command?"
      id: CC.C.C41.Tx

    - label: "Does the device implement sending the EnhancedStepHue command?"
      id: CC.C.C42.Tx

    - label:
          "Does the device implement sending the EnhancedMoveToHueAndSaturation
          command?"
      id: CC.C.C43.Tx

    - label: "Does the device implement sending the ColorLoopSet command?"
      id: CC.C.C44.Tx

    - label: "Does the device implement sending the StopMoveStep command?"
      id: CC.C.C47.Tx

    - label:
          "Does the device implement sending the MoveColorTemperature command?"
      id: CC.C.C4b.Tx

    - label:
          "Does the device implement sending the StepColorTemperature command?"
      id: CC.C.C4c.Tx

    #
    # client / features
    #
    - label: "Does the DUT(client) support the Hue/Saturation feature?"
      id: CC.C.F00

    - label: "Does the DUT(client) support the Enhanced Hue feature?"
      id: CC.C.F01

    - label: "Does the DUT(client) support the Color Loop feature?"
      id: CC.C.F02

    - label: "Does the DUT(client) support the Color XY feature?"
      id: CC.C.F03

    - label: "Does the DUT(client) support the Color Temperature feature?"
      id: CC.C.F04

    # Descriptor Cluster TestPlan
    - label: "Does the device implement the Descriptor cluster as a server?"
      id: DESC.S

    - label: "Does the device implement the Descriptor cluster as a client?"
      id: DESC.C

    #DESC -- Global Attributes
    - label: "Does the device implement the ClusterRevision(DESC) attribute?"
      id: DESC.S.Afffd

    - label: "Does the device implement the FeatureMap(DESC) attribute?"
      id: DESC.S.Afffc

    - label: "Does the device implement the AttributeList(DESC) attribute?"
      id: DESC.S.Afffb

    - label: "Does the device implement the EventList(DESC) attribute?"
      id: DESC.S.Afffa

    - label:
          "Does the device implement the AcceptedCommandList(DESC) attribute?"
      id: DESC.S.Afff9

    - label:
          "Does the device implement the GeneratedCommandList(DESC) attribute?"
      id: DESC.S.Afff8

    #
    # server / attributes
    #
    - label: "Does the DUT(server) support the DEVICETYPELIST attribute?"
      id: DESC.S.A0000

    - label: "Does the DUT(server) support the SERVERLIST attribute?"
      id: DESC.S.A0001

    - label: "Does the DUT(server) support the CLIENTLIST attribute?"
      id: DESC.S.A0002

    - label: "Does the DUT(server) support the PARTSLIST attribute?"
      id: DESC.S.A0003

    #
    # client / attributes
    #
    - label:
          "Does the DUT(client) have access privileges for the DEVICETYPELIST
          attribute implemented on server?"
      id: DESC.C.A0000

    - label:
          "Does the DUT(client) have access privileges for the SERVERLIST
          attribute implemented on server?"
      id: DESC.C.A0001

    - label:
          "Does the DUT(client) have access privileges for the CLIENTLIST
          attribute implemented on server?"
      id: DESC.C.A0002

    - label:
          "Does the DUT(client) have access privileges for the PARTSLIST
          attribute implemented on server?"
      id: DESC.C.A0003

    # Device Management Test Plan
    - label:
          "Does the device implement the Basic Information Cluster as a server?"
      id: BINFO.S

    - label:
          "Does the device implement the Basic Information Cluster as a client?"
      id: BINFO.C

    - label:
          "Does the device implement the Node Operational Credentials Cluster as
          a server?"
      id: OPCREDS.S

    - label:
          "Does the device implement the Node Operational Credentials Cluster as
          a client?"
      id: OPCREDS.C

    - label:
          "Does the device implement the NetworkCommissioning Cluster cluster as
          a server?"
      id: CNET.S

    - label:
          "Does the device implement the NetworkCommissioning Cluster cluster as
          a client?"
      id: CNET.C

    #CNET -- Global Attributes
    - label: "Does the device implement the ClusterRevision(CNET) attribute?"
      id: CNET.S.Afffd

    - label: "Does the device implement the FeatureMap(CNET) attribute?"
      id: CNET.S.Afffc

    - label: "Does the device implement the AttributeList(CNET) attribute?"
      id: CNET.S.Afffb

    - label: "Does the device implement the EventList(CNET) attribute?"
      id: CNET.S.Afffa

    - label:
          "Does the device implement the AcceptedCommandList(CNET) attribute?"
      id: CNET.S.Afff9

    - label:
          "Does the device implement the GeneratedCommandList(CNET) attribute?"
      id: CNET.S.Afff8

    #
    # server / attributes
    #
    - label: "Does the DUT(server) support the DataModelRevision attribute?"
      id: BINFO.S.A0000

    - label: "Does the DUT(server) support the VendorName attribute?"
      id: BINFO.S.A0001

    - label: "Does the DUT(server) support the VendorID attribute?"
      id: BINFO.S.A0002

    - label: "Does the DUT(server) support the ProductName attribute?"
      id: BINFO.S.A0003

    - label: "Does the DUT(server) support the ProductID attribute?"
      id: BINFO.S.A0004

    - label: "Does the DUT(server) support the NodeLabel attribute?"
      id: BINFO.S.A0005

    - label: "Does the DUT(server) support the Location attribute?"
      id: BINFO.S.A0006

    - label: "Does the DUT(server) support the HardwareVersion attribute?"
      id: BINFO.S.A0007

    - label: "Does the DUT(server) support the HardwareVersionString attribute?"
      id: BINFO.S.A0008

    - label: "Does the DUT(server) support the SoftwareVersion attribute?"
      id: BINFO.S.A0009

    - label: "Does the DUT(server) support the SoftwareVersionString attribute?"
      id: BINFO.S.A000a

    - label: "Does the DUT(server) support the ManufacturingDate attribute?"
      id: BINFO.S.A000b

    - label: "Does the DUT(server) support the PartNumber attribute?"
      id: BINFO.S.A000c

    - label: "Does the DUT(server) support the ProductURL attribute?"
      id: BINFO.S.A000d

    - label: "Does the DUT(server) support the ProductLabel attribute?"
      id: BINFO.S.A000e

    - label: "Does the DUT(server) support the SerialNumber attribute?"
      id: BINFO.S.A000f

    - label: "Does the DUT(server) support the LocalConfigDisabled attribute?"
      id: BINFO.S.A0010

    - label: "Does the DUT(server) support the Reachable attribute?"
      id: BINFO.S.A0011

    - label: "Does the DUT(server) support the UniqueID attribute?"
      id: BINFO.S.A0012

    - label: "Does the DUT(server) support the CapabilityMinima attribute?"
      id: BINFO.S.A0013

    - label: "Does the DUT(server) support the ProductAppearance attribute?"
      id: BINFO.S.A0014

    #####
    - label: "Does the DUT(server) support the NOC list attribute?"
      id: OPCREDS.S.A0000

    - label: "Does the DUT(server) support the Fabrics list attribute?"
      id: OPCREDS.S.A0001

    - label: "Does the DUT(server) support the SupportedFabrics attribute?"
      id: OPCREDS.S.A0002

    - label: "Does the DUT(server) support the CommissionedFabrics attribute?"
      id: OPCREDS.S.A0003

    - label:
          "Does the DUT(server) support the TrustedRootCertificates attribute?"
      id: OPCREDS.S.A0004

    - label: "Does the DUT(server) support the CurrentFabricIndex attribute?"
      id: OPCREDS.S.A0005

    #########
    - label: "Does the DUT(Server) support MaxNetworks attribute?"
      id: CNET.S.A0000

    - label: "Does the DUT(Server) support Networks attribute?"
      id: CNET.S.A0001

    - label: "Does the DUT(Server) support ScanMaxTimeSeconds attribute?"
      id: CNET.S.A0002

    - label: "Does the DUT(Server) support ConnectMaxTimeSeconds attribute?"
      id: CNET.S.A0003

    - label: "Does the DUT(Server) support InterfaceEnabled attribute?"
      id: CNET.S.A0004

    - label: "Does the DUT(Server) support LastNetworkingStatus attribute?"
      id: CNET.S.A0005

    - label: "Does the DUT(Server) support LastNetworkID attribute?"
      id: CNET.S.A0006

    - label: "Does the DUT(Server) support LastConnectErrorValue attribute?"
      id: CNET.S.A0007

    #OPCREDS -- Global Attributes
    - label: "Does the device implement the ClusterRevision(OPCREDS) attribute?"
      id: OPCREDS.S.Afffd

    - label: "Does the device implement the FeatureMap(OPCREDS) attribute?"
      id: OPCREDS.S.Afffc

    - label: "Does the device implement the AttributeList(OPCREDS) attribute?"
      id: OPCREDS.S.Afffb

    - label: "Does the device implement the EventList(OPCREDS) attribute?"
      id: OPCREDS.S.Afffa

    - label:
          "Does the device implement the AcceptedCommandList(OPCREDS) attribute?"
      id: OPCREDS.S.Afff9

    - label:
          "Does the device implement the GeneratedCommandList(OPCREDS)
          attribute?"
      id: OPCREDS.S.Afff8

    #
    # server / commandsReceived
    #
    - label:
          "Does the Device(Server) implement receiving the AttestationRequest
          command?"
      id: OPCREDS.S.C00.Rsp

    - label:
          "Does the Device(Server) implement receiving the
          CertificateChainRequest command?"
      id: OPCREDS.S.C02.Rsp

    - label:
          "Does the Device(Server) implement receiving the CSRRequest command?"
      id: OPCREDS.S.C04.Rsp

    - label: "Does the Device(Server) implement receiving the AddNOC command?"
      id: OPCREDS.S.C06.Rsp

    - label:
          "Does the Device(Server) implement receiving the UpdateNOC command?"
      id: OPCREDS.S.C07.Rsp

    - label:
          "Does the Device(Server) implement receiving the UpdateFabricLabel
          command?"
      id: OPCREDS.S.C09.Rsp

    - label:
          "Does the Device(Server) implement receiving the RemoveFabric command?"
      id: OPCREDS.S.C0a.Rsp

    - label:
          "Does the Device(Server) implement receiving the
          AddTrustedRootCertificate command?"
      id: OPCREDS.S.C0b.Rsp

    - label:
          "Does the Device(Server) implement receiving the ScanNetworks command?"
      id: CNET.S.C00.Rsp

    - label:
          "Does the Device(Server) implement receiving the
          AddOrUpdateWiFiNetwork command?"
      id: CNET.S.C02.Rsp

    - label:
          "Does the Device(Server) implement receiving the
          AddOrUpdateThreadNetwork command?"
      id: CNET.S.C03.Rsp

    - label:
          "Does the Device(Server) implement receiving the RemoveNetwork
          command?"
      id: CNET.S.C04.Rsp

    - label:
          "Does the Device(Server) implement receiving the ConnectNetwork
          command?"
      id: CNET.S.C06.Rsp

    - label:
          "Does the Device(Server) implement receiving the ReorderNetwork
          command?"
      id: CNET.S.C08.Rsp

    #
    # server / commandsGenerated
    #
    - label:
          "Does the Device(Server) invoking/generating the AttestationResponse
          command?"
      id: OPCREDS.S.C01.Tx

    - label:
          "Does the Device(Server) invoking/generating the
          CertificateChainResponse command?"
      id: OPCREDS.S.C03.Tx

    - label:
          "Does the Device(Server) invoking/generating the CSRResponse command?"
      id: OPCREDS.S.C05.Tx

    - label:
          "Does the Device(Server) invoking/generating the NOCResponse command?"
      id: OPCREDS.S.C08.Tx

    - label:
          "Does the Device(Server) invoking/generating the ScanNetworksResponse
          command?"
      id: CNET.S.C01.Tx

    - label:
          "Does the Device(Server) invoking/generating the NetworkConfigResponse
          command?"
      id: CNET.S.C05.Tx

    - label:
          "Does the Device(Server) invoking/generating the
          ConnectNetworkResponse command?"
      id: CNET.S.C07.Tx

    #
    # server / Events
    #
    - label: "Does the DUT(server) support the StartUp event?"
      id: BINFO.S.E00

    - label: "Does the DUT(server) support the ShutDown event?"
      id: BINFO.S.E01

    - label: "Does the DUT(server) support the Leave event?"
      id: BINFO.S.E02

    - label: "Does the DUT(server) support the ReachableChanged event?"
      id: BINFO.S.E03

    #
    # server / features
    #
    - label: "Does the device implement the Wi-Fi related features ?"
      id: CNET.S.F00

    - label: "Does the device implement the Thread related features"
      id: CNET.S.F01

    - label: "Does the device implement the Ethernet related features ?"
      id: CNET.S.F02

    #
    # client / attributes
    #
    - label:
          "Does the DUT(client) have access privileges for the DataModelRevision
          attribute implemented on the server?"
      id: BINFO.C.A0000

    - label:
          "Does the DUT(client) have access privileges for the VendorName
          attribute implemented on the server?"
      id: BINFO.C.A0001

    - label:
          "Does the DUT(client) have access privileges for the VendorID
          attribute implemented on the server?"
      id: BINFO.C.A0002

    - label:
          "Does the DUT(client) have access privileges for the ProductName
          attribute implemented on the server?"
      id: BINFO.C.A0003

    - label:
          "Does the DUT(client) have access privileges for the ProductID
          attribute implemented on the server?"
      id: BINFO.C.A0004

    - label:
          "Does the DUT(client) have access privileges for the NodeLabel
          attribute implemented on the server?"
      id: BINFO.C.A0005

    - label:
          "Does the DUT(client) have access privileges for the Location
          attribute implemented on the server?"
      id: BINFO.C.A0006

    - label:
          "Does the DUT(client) have access privileges for the HardwareVersion
          attribute implemented on the server?"
      id: BINFO.C.A0007

    - label:
          "Does the DUT(client) have access privileges for the
          HardwareVersionString attribute implemented on the server?"
      id: BINFO.C.A0008

    - label:
          "Does the DUT(client) have access privileges for the SoftwareVersion
          attribute implemented on the server?"
      id: BINFO.C.A0009

    - label:
          "Does the DUT(client) have access privileges for the
          SoftwareVersionString attribute implemented on the server?"
      id: BINFO.C.A000a

    - label:
          "Does the DUT(client) have access privileges for the ManufacturingDate
          attribute implemented on the server?"
      id: BINFO.C.A000b

    - label:
          "Does the DUT(client) have access privileges for the PartNumber
          attribute implemented on the server?"
      id: BINFO.C.A000c

    - label:
          "Does the DUT(client) have access privileges for the ProductURL
          attribute implemented on the server?"
      id: BINFO.C.A000d

    - label:
          "Does the DUT(client) have access privileges for the ProductLabel
          attribute implemented on the server?"
      id: BINFO.C.A000e

    - label:
          "Does the DUT(client) have access privileges for the SerialNumber
          attribute implemented on the server?"
      id: BINFO.C.A000f

    - label:
          "Does the DUT(client) have access privileges for the
          LocalConfigDisabled attribute implemented on the server?"
      id: BINFO.C.A0010

    - label:
          "Does the DUT(client) have access privileges for the Reachable
          attribute implemented on the server?"
      id: BINFO.C.A0011

    - label:
          "Does the DUT(client) have access privileges for the UniqueID
          attribute implemented on the server?"
      id: BINFO.C.A0012

    - label:
          "Does the DUT(client) have access privileges for the CapabilityMinima
          attribute implemented on the server?"
      id: BINFO.C.A0013

    - label:
          "Does the DUT(client) have access privileges for the NOC list
          attribute implemented on the server?"
      id: OPCREDS.C.A0000

    - label:
          "Does the DUT(client) have access privileges for the SupportedFabrics
          attribute implemented on the server?"
      id: OPCREDS.C.A0002

    - label:
          "Does the DUT(client) have access privileges for the
          CommissionedFabrics attribute implemented on the server?"
      id: OPCREDS.C.A0003

    - label:
          "Does the DUT(client) have access privileges for the
          TrustedRootCertificates attribute implemented on the server?"
      id: OPCREDS.C.A0004

    - label:
          "Does the DUT(client) have access privileges for the
          CurrentFabricIndex attribute implemented on the server?"
      id: OPCREDS.C.A0005

    - label:
          "Does the DUT(client) have access privileges for the MaxNetworks
          attribute implemented on the server?"
      id: CNET.C.A0000

    - label:
          "Does the DUT(client) have access privileges for the Networks
          attribute implemented on the server?"
      id: CNET.C.A0001

    - label:
          "Does the DUT(client) have access privileges for the
          ScanMaxTimeSeconds attribute implemented on the server?"
      id: CNET.C.A0002

    - label:
          "Does the DUT(client) have access privileges for the
          ConnectMaxTimeSeconds attribute implemented on the server?"
      id: CNET.C.A0003

    - label:
          "Does the DUT(client) have access privileges for the InterfaceEnabled
          attribute implemented on the server?"
      id: CNET.C.A0004

    - label:
          "Does the DUT(client) have access privileges for the
          LastNetworkingStatus attribute implemented on the server?"
      id: CNET.C.A0005

    - label:
          "Does the DUT(client) have access privileges for the LastNetworkID
          attribute implemented on the server?"
      id: CNET.C.A0006

    - label:
          "Does the DUT(client) have access privileges for the
          LastConnectErrorValue attribute implemented on the server?"
      id: CNET.C.A0007

    #
    # client / commandsReceived
    #
    - label:
          "Does the Device(Client) invoking/generating the AttestationResponse
          command?"
      id: OPCREDS.C.C01.Rsp

    - label:
          "Does the Device(Client) invoking/generating the
          CertificateChainResponse command?"
      id: OPCREDS.C.C03.Rsp

    - label:
          "Does the Device(Client) invoking/generating the CSRResponse command?"
      id: OPCREDS.C.C05.Rsp

    - label:
          "Does the Device(Client) invoking/generating the NOCResponse command?"
      id: OPCREDS.C.C08.Rsp

    #
    # client / commandsGenerated
    #
    - label:
          "Does the Device(Client) implement receiving the AttestationRequest
          command?"
      id: OPCREDS.C.C00.Tx

    - label:
          "Does the Device(Client) implement receiving the
          CertificateChainRequest command?"
      id: OPCREDS.C.C02.Tx

    - label:
          "Does the Device(Client) implement receiving the CSRRequest command?"
      id: OPCREDS.C.C04.Tx

    - label: "Does the Device(Client) implement receiving the AddNOC command?"
      id: OPCREDS.C.C06.Tx

    - label:
          "Does the Device(Client) implement receiving the UpdateNOC command?"
      id: OPCREDS.C.C07.Tx

    - label:
          "Does the Device(Client) implement receiving the UpdateFabricLabel
          command?"
      id: OPCREDS.C.C09.Tx

    - label:
          "Does the Device(Client) implement receiving the RemoveFabric command?"
      id: OPCREDS.C.C0a.Tx

    - label:
          "Does the Device(Client) implement receiving the
          AddTrustedRootCertificate command?"
      id: OPCREDS.C.C0b.Tx

    - label:
          "Does the Device(Client) invoking/generating the ScanNetworks command?"
      id: CNET.C.C00.Tx

    - label:
          "Does the Device(Client) invoking/generating the
          AddOrUpdateWiFiNetwork command?"
      id: CNET.C.C02.Tx

    - label:
          "Does the Device(Client) invoking/generating the
          AddOrUpdateThreadNetwork command?"
      id: CNET.C.C03.Tx

    - label:
          "Does the Device(Client) invoking/generating the RemoveNetwork
          command?"
      id: CNET.C.C04.Tx

    - label:
          "Does the Device(Client) invoking/generating the ConnectNetwork
          command?"
      id: CNET.C.C06.Tx

    - label:
          "Does the Device(Client) invoking/generating the ReorderNetwork
          command?"
      id: CNET.C.C08.Tx

    #
    # client / Events
    #
    - label: "Does the DUT(Client) support receiving the StartUp event?"
      id: BINFO.C.E00

    - label: "Does the DUT(Client) support receiving the ShutDown event?"
      id: BINFO.C.E01

    - label: "Does the DUT(Client) support receiving the Leave event?"
      id: BINFO.C.E02

    - label:
          "Does the DUT(Client) support receiving the ReachableChanged event?"
      id: BINFO.C.E03

    #
    # client / features
    #
    - label: "Does the device implement the Wi-Fi related features ?"
      id: CNET.C.F00

    - label: "Does the device implement the Thread related features"
      id: CNET.C.F01

    - label: "Does the device implement the Ethernet related features ?"
      id: CNET.C.F02

    # Diagnostics Logs Cluster Test Plan
    - label:
          "Does the device implement the Diagnostic Logs cluster as a server?"
      id: DLOG.S

    - label:
          "Does the device implement the Diagnostic Logs cluster as a client?"
      id: DLOG.C

    #DLOG -- Global Attributes
    - label: "Does the device implement the ClusterRevision(DLOG) attribute?"
      id: DLOG.S.Afffd

    - label: "Does the device implement the FeatureMap(DLOG) attribute?"
      id: DLOG.S.Afffc

    - label: "Does the device implement the AttributeList(DLOG) attribute?"
      id: DLOG.S.Afffb

    - label: "Does the device implement the EventList(DLOG) attribute?"
      id: DLOG.S.Afffa

    - label:
          "Does the device implement the AcceptedCommandList(DLOG) attribute?"
      id: DLOG.S.Afff9

    - label:
          "Does the device implement the GeneratedCommandList(DLOG) attribute?"
      id: DLOG.S.Afff8

    #
    # server / commandsReceived
    #
    - label:
          "Does the Device(Server) implement receiving the RetrieveLogsRequest
          command?"
      id: DLOG.S.C00.Rsp

    #
    # server / commandsGenerated
    #
    - label:
          "Does the Device(Server) invoking/generating the RetrieveLogsResponse
          command?"
      id: DLOG.S.C01.Tx

    #
    # client / commandsReceived
    #
    - label:
          "Does the Device(client) implement receiving the RetrieveLogsResponse
          command?"
      id: DLOG.C.C01.Rsp

    #
    # client / commandsGenerated
    #
    - label:
          "Does the Device(client) invoking/generating the RetrieveLogsRequeste
          command?"
      id: DLOG.C.C00.Tx

    # Door lock Test Plan
    - label: "Does the device implement the DoorLock cluster as a server?"
      id: DRLK.S

    - label: "Does the device implement the DoorLock cluster as a client?"
      id: DRLK.C

    #
    # server / attributes
    #
    - label: "Does the DUT(server) support the LockState attribute?"
      id: DRLK.S.A0000

    - label: "Does the DUT(server) support the LockType attribute?"
      id: DRLK.S.A0001

    - label: "Does the DUT(server) support the ActuatorEnabled attribute?"
      id: DRLK.S.A0002

    - label: "Does the DUT(server) support the DoorState attribute?"
      id: DRLK.S.A0003

    - label: "Does the DUT(server) support the DoorOpen Events attribute?"
      id: DRLK.S.A0004

    - label: "Does the DUT(server) support the DoorClosedEvents attribute?"
      id: DRLK.S.A0005

    - label: "Does the DUT(server) support the OpenPeriod attribute?"
      id: DRLK.S.A0006

    - label:
          "Does the DUT(server) support the NumberOf TotalUsersSupported
          attribute?"
      id: DRLK.S.A0011

    - label:
          "Does the DUT(server) support the NumberofPINUsersSupported attribute?"
      id: DRLK.S.A0012

    - label:
          "Does the DUT(server) support the NumberofRFIDUsersSupported
          attribute?"
      id: DRLK.S.A0013

    - label:
          "Does the DUT(server) support the NumberofWeekDaysSchedulesSupported
          attribute?"
      id: DRLK.S.A0014

    - label:
          "Does the DUT(server) support the NumberofYearDaysSchedulesSupported
          attribute?"
      id: DRLK.S.A0015

    - label:
          "Does the DUT(server) support the NumberofHolidaySchedulesSupported
          attribute?"
      id: DRLK.S.A0016

    - label: "Does the DUT(server) support the MaxPINCodedLength attribute?"
      id: DRLK.S.A0017

    - label: "Does the DUT(server) support the MinPINCodedLength attribute?"
      id: DRLK.S.A0018

    - label: "Does the DUT(server) support the MaxRFIDCodedLength attribute?"
      id: DRLK.S.A0019

    - label: "Does the DUT(server) support the MinRFIDCodedLength attribute?"
      id: DRLK.S.A001a

    - label:
          "Does the DUT(server) support the CredentialRulesSupport attribute?"
      id: DRLK.S.A001b

    - label:
          "Does the DUT(server) support the NumberOfCredentialsSupportedPerUser
          attribute?"
      id: DRLK.S.A001c

    - label: "Does the DUT(server) support the Language attribute?"
      id: DRLK.S.A0021

    - label: "Does the DUT(server) support the LEDSettings attribute?"
      id: DRLK.S.A0022

    - label: "Does the DUT(server) support the AutoRelockTime attribute?"
      id: DRLK.S.A0023

    - label: "Does the DUT(server) support the SoundVolume attribute?"
      id: DRLK.S.A0024

    - label: "Does the DUT(server) support the OperatingMode attribute?"
      id: DRLK.S.A0025

    - label:
          "Does the DUT(server) support the SupportedOperatingModes attribute?"
      id: DRLK.S.A0026

    - label:
          "Does the DUT(server) support the DefaultConfigurationRegister
          attribute?"
      id: DRLK.S.A0027

    - label:
          "Does the DUT(server) support the EnableLocalProgramming attribute?"
      id: DRLK.S.A0028

    - label: "Does the DUT(server) support the EnableOneTouchLocking attribute?"
      id: DRLK.S.A0029

    - label: "Does the DUT(server) support the EnableInsideStatusLED attribute?"
      id: DRLK.S.A002a

    - label:
          "Does the DUT(server) support the EnablePrivacyModeButton attribute?"
      id: DRLK.S.A002b

    - label:
          "Does the DUT(server) support the LocalProgrammingFeatures attribute?"
      id: DRLK.S.A002c

    - label: "Does the DUT(server) support the WrongCodeEntryLimit attribute?"
      id: DRLK.S.A0030

    - label:
          "Does the DUT(server) support the UserCodedTemporaryDisableTime
          attribute?"
      id: DRLK.S.A0031

    - label: "Does the DUT(server) support the SendPINOverTheAir attribute?"
      id: DRLK.S.A0032

    - label:
          "Does the DUT(server) support the RequirePINForRemoteOperation
          attribute?"
      id: DRLK.S.A0033

    - label: "Does the DUT(server) support the ExpiringUserTimeOut attribute?"
      id: DRLK.S.A0035

    #
    #Server ReadOnly attribute
    #
    - label:
          "Does the DUT(server) support the EnableLocalProgramming attribute and
          is ReadOnly"
      id: DRLK.S.A0028.ReadOnly

    - label:
          "Does the DUT(server) support the LocalProgrammingFeatures attribute
          and is ReadOnly"
      id: DRLK.S.A002c.ReadOnly

    #
    # Server write attributes
    #

    - label: "Does the DUT(server) support the DoorOpen Events attribute?"
      id: DRLK.S.A0004.Write

    - label: "Does the DUT(server) support the DoorClosedEvents attribute?"
      id: DRLK.S.A0005.Write

    - label: "Does the DUT(server) support the OpenPeriod attribute?"
      id: DRLK.S.A0006.Write

    - label: "Does the DUT(server) support the Language attribute?"
      id: DRLK.S.A0021.Write

    - label: "Does the DUT(server) support the LEDSettings attribute?"
      id: DRLK.S.A0022.Write

    - label: "Does the DUT(server) support the AutoRelockTime attribute?"
      id: DRLK.S.A0023.Write

    - label: "Does the DUT(server) support the SoundVolume attribute?"
      id: DRLK.S.A0024.Write

    - label: "Does the DUT(server) support the OperatingMode attribute?"
      id: DRLK.S.A0025.Write

    - label:
          "Does the DUT(server) support the EnableLocalProgramming attribute?"
      id: DRLK.S.A0028.Write

    - label: "Does the DUT(server) support the EnableOneTouchLocking attribute?"
      id: DRLK.S.A0029.Write

    - label: "Does the DUT(server) support the EnableInsideStatusLED attribute?"
      id: DRLK.S.A002a.Write

    - label:
          "Does the DUT(server) support the EnablePrivacyModeButton attribute?"
      id: DRLK.S.A002b.Write

    - label:
          "Does the DUT(server) support the LocalProgrammingFeatures attribute?"
      id: DRLK.S.A002c.Write

    - label: "Does the DUT(server) support the WrongCodeEntryLimit attribute?"
      id: DRLK.S.A0030.Write

    - label:
          "Does the DUT(server) support the UserCodedTemporaryDisableTime
          attribute?"
      id: DRLK.S.A0031.Write

    - label: "Does the DUT(server) support the SendPINOverTheAir attribute?"
      id: DRLK.S.A0032.Write

    - label:
          "Does the DUT(server) support the RequirePINForRemoteOperation
          attribute?"
      id: DRLK.S.A0033.Write

    - label: "Does the DUT(server) support the ExpiringUserTimeOut attribute?"
      id: DRLK.S.A0035.Write

    #
    # server / commandsReceived
    #
    - label: "Does the DUT(server) support the Lock Door command?"
      id: DRLK.S.C00.Rsp

    - label: "Does the DUT(server) support the Unlock Door command?"
      id: DRLK.S.C01.Rsp

    - label: "Does the DUT(server) support the Unlock with Timeout command?"
      id: DRLK.S.C03.Rsp

    - label: "Does the DUT(server) support the Set Week Day Schedule command?"
      id: DRLK.S.C0b.Rsp

    - label: "Does the DUT(server) support the Get Week Day Schedule command?"
      id: DRLK.S.C0c.Rsp

    - label: "Does the DUT(server) support the Clear Week Day Schedul command?"
      id: DRLK.S.C0d.Rsp

    - label: "Does the DUT(server) support the Set Year Day Schedule command?"
      id: DRLK.S.C0e.Rsp

    - label: "Does the DUT(server) support the Get Year Day Schedule command?"
      id: DRLK.S.C0f.Rsp

    - label: "Does the DUT(server) support the Clear Year Day Schedule command?"
      id: DRLK.S.C10.Rsp

    - label: "Does the DUT(server) support the Set Holiday Schedule command?"
      id: DRLK.S.C11.Rsp

    - label: "Does the DUT(server) support the Get Holiday Schedule command?"
      id: DRLK.S.C12.Rsp

    - label: "Does the DUT(server) support the Clear Holiday Schedule command?"
      id: DRLK.S.C13.Rsp

    - label: "Does the DUT(server) support the Set User command?"
      id: DRLK.S.C1a.Rsp

    - label: "Does the DUT(server) support the Get User command?"
      id: DRLK.S.C1b.Rsp

    - label: "Does the DUT(server) support the Clear User command?"
      id: DRLK.S.C1d.Rsp

    - label: "Does the DUT(server) support the Set Credential command?"
      id: DRLK.S.C22.Rsp

    - label: "Does the DUT(server) support the Get Credential command?"
      id: DRLK.S.C24.Rsp

    - label: "Does the DUT(server) support the Clear Credential command?"
      id: DRLK.S.C26.Rsp

    - label: "Does the DUT(server) support the Unbolt Door command?"
      id: DRLK.S.C27.Rsp

    #
    # server / commandsGenerated
    #
    - label:
          "Does the DUT(server) support the Get Week Day Schedule Response
          command?"
      id: DRLK.S.C0c.Tx

    - label:
          "Does the DUT(server) support the Get Year Day Response Schedule
          command?"
      id: DRLK.S.C0f.Tx

    - label:
          "Does the DUT(server) support the Get Holiday Schedule Response
          command?"
      id: DRLK.S.C12.Tx

    - label: "Does the DUT(server) support the Get User Response command?"
      id: DRLK.S.C1c.Tx

    - label: "Does the DUT(server) support the Set Credential Response command?"
      id: DRLK.S.C23.Tx

    - label: "Does the DUT(server) support the Get Credential Response command?"
      id: DRLK.S.C25.Tx

    #
    # server / Events
    #
    - label: "Does the DUT(server) support the DoorLockAlarm event?"
      id: DRLK.S.E00

    - label: "Does the DUT(server) support the DoorStateChange event?"
      id: DRLK.S.E01

    - label: "Does the DUT(server) support the LockOperation event?"
      id: DRLK.S.E02

    - label: "Does the DUT(server) support the LockOperationError event?"
      id: DRLK.S.E03

    - label: "Does the DUT(server) support the LockUserChange event?"
      id: DRLK.S.E04

    #
    # server / features
    #
    - label:
          "Does the DUT(server) support the Lock supports PIN credentials (via
          keypad, or over the-air) feature?"
      id: DRLK.S.F00

    - label:
          "Does the DUT(server) support the Lock supports RFID credentials
          feature?"
      id: DRLK.S.F01

    - label:
          "Does the DUT(server) support the Lock supports finger related
          credentials(fingerprint, fingervein) feature?"
      id: DRLK.S.F02

    - label:
          "Does the DUT(server) support the Lock supports weekday access
          schedules feature?"
      id: DRLK.S.F04

    - label:
          "Does the DUT(server) support the Lock supports a door position sensor
          that indicates door’s state feature?"
      id: DRLK.S.F05

    - label:
          "Does the DUT(server) support the Lock supports face related
          credentials (face, iris, retina) feature?"
      id: DRLK.S.F06

    - label:
          "Does the DUT(server) support the PIN codes over the-air supported for
          lock/unlock operations feature?"
      id: DRLK.S.F07

    - label:
          "Does the DUT(server) support the Lock supports the user commands and
          database feature?"
      id: DRLK.S.F08

    - label:
          "Does the DUT(server) support the Lock supports yearday access
          schedules feature?"
      id: DRLK.S.F0a

    - label:
          "Does the DUT(server) support the Lock supports holiday access
          schedules feature?"
      id: DRLK.S.F0b

    - label: "Does the DUT(server) support the Lock supports unbolting feature?"
      id: DRLK.S.F0c

    #
    # server / manually
    #
    - label: "Does the DUT(server) support simulating a Not Fully Locked State?"
      id: DRLK.S.Simulate.NotFullyLocked

    - label: "Does the DUT(server) detect a LockJammed State?"
      id: DRLK.S.DetectLockJammed

    #
    # client / attributes
    #
    - label:
          "Does the DUT(client) have access privileges for the LockState
          attribute implemented on server?"
      id: DRLK.C.A0000

    - label:
          "Does the DUT(client) have access privileges for the LockType
          attribute implemented on server?"
      id: DRLK.C.A0001

    - label:
          "Does the DUT(client) have access privileges for the ActuatorEnabled
          attribute implemented on server?"
      id: DRLK.C.A0002

    - label:
          "Does the DUT(client) have access privileges for the DoorState
          attribute implemented on server?"
      id: DRLK.C.A0003

    - label:
          "Does the DUT(client) have access privileges for the DoorOpenEvents
          attribute implemented on server?"
      id: DRLK.C.A0004

    - label:
          "Does the DUT(client) have access privileges for the DoorClosedEvents
          attribute implemented on server?"
      id: DRLK.C.A0005

    - label:
          "Does the DUT(client) have access privileges for the OpenPeriod
          attribute implemented on server?"
      id: DRLK.C.A0006

    - label:
          "Does the DUT(client) have access privileges for the
          NumberOfTotalUsersSupported attribute implemented on server?"
      id: DRLK.C.A0011

    - label:
          "Does the DUT(client) have access privileges for the
          NumberofPINUsersSupported attribute implemented on server?"
      id: DRLK.C.A0012

    - label:
          "Does the DUT(client) have access privileges for the
          NumberofRFIDUsersSupported attribute implemented on server?"
      id: DRLK.C.A0013

    - label:
          "Does the DUT(client) have access privileges for the
          NumberofWeekDaysSchedulesSupported attribute implemented on server?"
      id: DRLK.C.A0014

    - label:
          "Does the DUT(client) have access privileges for the
          NumberofYearDaysSchedulesSupported attribute implemented on server?"
      id: DRLK.C.A0015

    - label:
          "Does the DUT(client) have access privileges for the
          NumberofHolidaySchedulesSupported attribute implemented on server?"
      id: DRLK.C.A0016

    - label:
          "Does the DUT(client) have access privileges for the MaxPINCodedLength
          attribute implemented on server?"
      id: DRLK.C.A0017

    - label:
          "Does the DUT(client) have access privileges for the MinPINCodedLength
          attribute implemented on server?"
      id: DRLK.C.A0018

    - label:
          "Does the DUT(client) have access privileges for the
          MaxRFIDCodedLength attribute implemented on server?"
      id: DRLK.C.A0019

    - label:
          "Does the DUT(client) have access privileges for the
          MinRFIDCodedLength attribute implemented on server?"
      id: DRLK.C.A001a

    - label:
          "Does the DUT(client) have access privileges for the
          CredentialRulesSupport attribute implemented on server?"
      id: DRLK.C.A001b

    - label:
          "Does the DUT(client) have access privileges for the
          NumberOfCredentialsSupportedPerUser attribute implemented on server?"
      id: DRLK.C.A001c

    - label:
          "Does the DUT(client) have access privileges for the Language
          attribute implemented on server?"
      id: DRLK.C.A0021

    - label:
          "Does the DUT(client) have access privileges for the LEDSettings
          attribute implemented on server?"
      id: DRLK.C.A0022

    - label:
          "Does the DUT(client) have access privileges for the AutoRelockTime
          attribute implemented on server?"
      id: DRLK.C.A0023

    - label:
          "Does the DUT(client) have access privileges for the SoundVolume
          attribute implemented on server?"
      id: DRLK.C.A0024

    - label:
          "Does the DUT(client) have access privileges for the OperatingMode
          attribute implemented on server?"
      id: DRLK.C.A0025

    - label:
          "Does the DUT(client) have access privileges for the
          SupportedOperatingModes attribute implemented on server?"
      id: DRLK.C.A0026

    - label:
          "Does the DUT(client) have access privileges for the
          DefaultConfigurationRegister attribute implemented on server?"
      id: DRLK.C.A0027

    - label:
          "Does the DUT(client) have access privileges for the
          EnableLocalProgramming attribute implemented on server?"
      id: DRLK.C.A0028

    - label:
          "Does the DUT(client) have access privileges for the
          EnableOneTouchLocking attribute implemented on server?"
      id: DRLK.C.A0029

    - label:
          "Does the DUT(client) have access privileges for the
          EnableInsideStatusLED attribute implemented on server?"
      id: DRLK.C.A002a

    - label:
          "Does the DUT(client) have access privileges for the
          EnablePrivacyModeButton attribute implemented on server?"
      id: DRLK.C.A002b

    - label:
          "Does the DUT(client) have access privileges for the
          LocalProgrammingFeatures attribute implemented on server?"
      id: DRLK.C.A002c

    - label:
          "Does the DUT(client) have access privileges for the
          WrongCodeEntryLimit attribute implemented on server?"
      id: DRLK.C.A0030

    - label:
          "Does the DUT(client) have access privileges for the
          UserCodedTemporaryDisableTime attribute implemented on server?"
      id: DRLK.C.A0031

    - label:
          "Does the DUT(client) have access privileges for the SendPINOverTheAir
          attribute implemented on server?"
      id: DRLK.C.A0032

    - label:
          "Does the DUT(client) have access privileges for the
          RequirePINForRemoteOperation attribute implemented on server?"
      id: DRLK.C.A0033

    - label:
          "Does the DUT(client) have access privileges for the
          ExpiringUserTimeOut attribute implemented on server?"
      id: DRLK.C.A0035

    #
    # client / commandsReceived
    #
    - label:
          "Does the DUT(Client) support the Get Week Day Schedule Response
          command?"
      id: DRLK.C.C0c.Rsp

    - label:
          "Does the DUT(Client) support the Get Year Day Schedule Response
          command?"
      id: DRLK.C.C0f.Rsp

    - label:
          "Does the DUT(Client) support the Get Holiday Schedule Response
          command?"
      id: DRLK.C.C12.Rsp

    - label: "Does the DUT(Client) support the Get User Response?"
      id: DRLK.C.C1c.Rsp

    - label: "Does the DUT(Client) support the Set Credential Response command?"
      id: DRLK.C.C23.Rsp

    - label: "Does the DUT(Client) support the Get Credential Response command?"
      id: DRLK.C.C25.Rsp

    #
    # client / commandsGenerated
    #
    - label: "Does the DUT(Client) support the Lock Door command?"
      id: DRLK.C.C00.Tx

    - label: "Does the DUT(Client) support the Unlock Door command?"
      id: DRLK.C.C01.Tx

    - label: "Does the DUT(Client) support the Unlock with Timeout command?"
      id: DRLK.C.C03.Tx

    - label: "Does the DUT(Client) support the Set Week Day Schedule command?"
      id: DRLK.C.C0b.Tx

    - label: "Does the DUT(Client) support the Get Week Day Schedule command?"
      id: DRLK.C.C0c.Tx

    - label: "Does the DUT(Client) support the Clear Week Day Schedule command?"
      id: DRLK.C.C0d.Tx

    - label: "Does the DUT(Client) support the Set Year Day Schedule command?"
      id: DRLK.C.C0e.Tx

    - label: "Does the DUT(Client) support the Get Year Day Schedule command?"
      id: DRLK.C.C0f.Tx

    - label: "Does the DUT(Client) support the Clear Year Day Schedule command?"
      id: DRLK.C.C10.Tx

    - label: "Does the DUT(Client) support the Set Holiday Schedule command?"
      id: DRLK.C.C11.Tx

    - label: "Does the DUT(Client) support the Get Holiday Schedule command?"
      id: DRLK.C.C12.Tx

    - label: "Does the DUT(Client) support the Clear Holiday Schedule command?"
      id: DRLK.C.C13.Tx

    - label: "Does the DUT(Client) support the Set User command?"
      id: DRLK.C.C1a.Tx

    - label: "Does the DUT(Client) support the Get User?"
      id: DRLK.C.C1b.Tx

    - label: "Does the DUT(Client) support the Clear User command?"
      id: DRLK.C.C1d.Tx

    - label: "Does the DUT(Client) support the Set Credential command?"
      id: DRLK.C.C22.Tx

    - label: "Does the DUT(Client) support the Get Credential command?"
      id: DRLK.C.C24.Tx

    - label: "Does the DUT(Client) support the Clear Credential command?"
      id: DRLK.C.C26.Tx

    - label: "Does the DUT(Client) support the Unbolt Door command?"
      id: DRLK.C.C27.Tx

    #
    # client / Events
    #
    - label: "Does the DUT(client) support the DoorLockAlarm event?"
      id: DRLK.C.E00

    - label: "Does the DUT(client) support the DoorStateChange event?"
      id: DRLK.C.E01

    - label: "Does the DUT(client) support the LockOperation event?"
      id: DRLK.C.E02

    - label: "Does the DUT(client) support the LockOperationError event?"
      id: DRLK.C.E03

    - label: "Does the DUT(client) support the LockUserChange event?"
      id: DRLK.C.E04

    #
    # client / features
    #
    - label:
          "Does the DUT(client) support the Lock supports PIN credentials (via
          keypad, or over the-air) feature?"
      id: DRLK.C.F00

    - label:
          "Does the DUT(client) support the Lock supports RFID credentials
          feature?"
      id: DRLK.C.F01

    - label:
          "Does the DUT(client) support the Lock supports finger related
          credentials(fingerprint, fingervein) feature?"
      id: DRLK.C.F02

    - label:
          "Does the DUT(client) support the Lock supports weekday access
          schedules feature?"
      id: DRLK.C.F04

    - label:
          "Does the DUT(client) support the Lock supports a door position sensor
          that indicates door’s state feature?"
      id: DRLK.C.F05

    - label:
          "Does the DUT(client) support the Lock supports face related
          credentials (face, iris, retina) feature?"
      id: DRLK.C.F06

    - label:
          "Does the DUT(client) support the PIN codes over the-air supported for
          lock/unlock operations feature?"
      id: DRLK.C.F07

    - label:
          "Does the DUT(client) support the Lock supports the user commands and
          database feature?"
      id: DRLK.C.F08

    - label:
          "Does the DUT(client) support the Lock supports yearday access
          schedules feature?"
      id: DRLK.C.F0a

    - label:
          "Does the DUT(client) support the Lock supports holiday access
          schedules feature?"
      id: DRLK.C.F0b

    - label: "Does the DUT(client) support the Lock supports unbolting feature?"
      id: DRLK.C.F0c

    # Ethernet Network Diagnostics Cluster Test Plan
    - label:
          "Does the device implement the Ethernet Network Diagnostics cluster as
          a server?"
      id: DGETH.S

    - label:
          "Does the device implement the Ethernet Network Diagnostics cluster as
          a client?"
      id: DGETH.C

    #DGETH -- Global Attributes
    - label: "Does the device implement the ClusterRevision(DGETH) attribute?"
      id: DGETH.S.Afffd

    - label: "Does the device implement the FeatureMap(DGETH) attribute?"
      id: DGETH.S.Afffc

    - label: "Does the device implement the AttributeList(DGETH) attribute?"
      id: DGETH.S.Afffb

    - label: "Does the device implement the EventList(DGETH) attribute?"
      id: DGETH.S.Afffa

    - label:
          "Does the device implement the AcceptedCommandList(DGETH) attribute?"
      id: DGETH.S.Afff9

    - label:
          "Does the device implement the GeneratedCommandList(DGETH) attribute?"
      id: DGETH.S.Afff8

    #
    # server / attributes
    #
    - label: "Does the device implement the PHYRate attribute?"
      id: DGETH.S.A0000

    - label: "Does the device implement the FullDuplex attribute?"
      id: DGETH.S.A0001

    - label: "Does the device implement the PacketRxCount attribute?"
      id: DGETH.S.A0002

    - label: "Does the device implement the PacketTxCount attribute?"
      id: DGETH.S.A0003

    - label: "Does the device implement the TxErrCount attribute?"
      id: DGETH.S.A0004

    - label: "Does the device implement the CollisionCount attribute?"
      id: DGETH.S.A0005

    - label: "Does the device implement the OverrunCount attribute?"
      id: DGETH.S.A0006

    - label: "Does the device implement the CarrierDetect attribute?"
      id: DGETH.S.A0007

    - label: "Does the device implement the TimeSinceReset attribute?"
      id: DGETH.S.A0008

    #
    # server / commandsReceived
    #
    - label: "Does the device implement the ResetCounts command?"
      id: DGETH.S.C00.Rsp

    #
    # server / features
    #
    - label:
          "Counts for the number of received and transmitted packets on the
          ethernet interface."
      id: DGETH.S.F00

    - label:
          "Counts for the number of errors during the reception and transmission
          of packets on the ethernet interface."
      id: DGETH.S.F01

    #
    # client / attributes
    #
    - label:
          "Does the DUT(client) have access privileges for the PHYRate attribute
          implemented on server?"
      id: DGETH.C.A0000

    - label:
          "Does the DUT(client) have access privileges for the FullDuplex
          attribute implemented on server?"
      id: DGETH.C.A0001

    - label:
          "Does the DUT(client) have access privileges for the PacketRxCount
          attribute implemented on server?"
      id: DGETH.C.A0002

    - label:
          "Does the DUT(client) have access privileges for the PacketTxCount
          attribute implemented on server?"
      id: DGETH.C.A0003

    - label:
          "Does the DUT(client) have access privileges for the TxErrCount
          attribute implemented on server?"
      id: DGETH.C.A0004

    - label:
          "Does the DUT(client) have access privileges for the CollisionCount
          attribute implemented on server?"
      id: DGETH.C.A0005

    - label:
          "Does the DUT(client) have access privileges for the OverrunCount
          attribute implemented on server?"
      id: DGETH.C.A0006

    - label:
          "Does the DUT(client) have access privileges for the CarrierDetect
          attribute implemented on server?"
      id: DGETH.C.A0007

    - label:
          "Does the DUT(client) have access privileges for the TimeSinceReset
          attribute implemented on server?"
      id: DGETH.C.A0008

    #
    # client / commandsGenerated
    #
    - label: "Does the device implement the ResetCounts command?"
      id: DGETH.C.C00.Tx

    # Fixed Label Cluster Test Plan
    - label: "Does the device implement the Fixed Label cluster as a server?"
      id: FLABEL.S

    - label: "Does the device implement the Fixed Label cluster as a client?"
      id: FLABEL.C

    #FLABEL -- Global Attributes
    - label: "Does the device implement the ClusterRevision(FLABEL) attribute?"
      id: FLABEL.S.Afffd

    - label: "Does the device implement the FeatureMap(FLABEL) attribute?"
      id: FLABEL.S.Afffc

    - label: "Does the device implement the AttributeList(FLABEL) attribute?"
      id: FLABEL.S.Afffb

    - label: "Does the device implement the EventList(FLABEL) attribute?"
      id: FLABEL.S.Afffa

    - label:
          "Does the device implement the AcceptedCommandList(FLABEL) attribute?"
      id: FLABEL.S.Afff9

    - label:
          "Does the device implement the GeneratedCommandList(FLABEL) attribute?"
      id: FLABEL.S.Afff8

    #
    # server / attributes
    #
    - label: "Does the DUT(Server) support LabelList attribute?"
      id: FLABEL.S.A0000

    #
    # client / attributes
    #
    - label:
          "Does the DUT(client) have access privileges for the LabelList
          attribute implemented on server?"
      id: FLABEL.C.A0000

    # Flow Measurement Cluster Test Plan
    - label:
          "Does the device implement the Flow Measurement cluster as a server?"
      id: FLW.S

    - label:
          "Does the device implement the Flow Measurement cluster as a client?"
      id: FLW.C

    #FLW -- Global Attributes
    - label: "Does the device implement the ClusterRevision(FLW) attribute?"
      id: FLW.S.Afffd

    - label: "Does the device implement the FeatureMap(FLW) attribute?"
      id: FLW.S.Afffc

    - label: "Does the device implement the AttributeList(FLW) attribute?"
      id: FLW.S.Afffb

    - label: "Does the device implement the EventList(FLW) attribute?"
      id: FLW.S.Afffa

    - label: "Does the device implement the AcceptedCommandList(FLW) attribute?"
      id: FLW.S.Afff9

    - label:
          "Does the device implement the GeneratedCommandList(FLW) attribute?"
      id: FLW.S.Afff8

    #
    # server / attributes
    #
    - label: "Does the device implement the MeasuredValue attribute?"
      id: FLW.S.A0000

    - label: "Does the device implement the MinMeasuredValue attribute?"
      id: FLW.S.A0001

    - label: "Does the device implement the MaxMeasuredValue attribute?"
      id: FLW.S.A0002

    - label: "Does the device implement the Tolerance attribute?"
      id: FLW.S.A0003

    #
    # server / manually
    #
    - label:
          "Can the MeasuredValue attribute changed by physical control at the
          device?"
      id: FLW.M.FlowChange

    #
    # client / manually
    #
    - label: "Read all supported optional attributes"
      id: FLW.C.AO-READ

    - label: "Read all supported mandatory attribute"
      id: FLW.C.AM-READ

    - label: "Write all supported mandatory attribute"
      id: FLW.C.AM-WRITE

    - label: "Write all supported optional attributes"
      id: FLW.C.AO-WRITE

    # General Commissioning Cluster Test Plan
    - label:
          "Does the device implement the General Commissioning Cluster cluster
          as a server?"
      id: CGEN.S

    - label:
          "Does the device implement the General Commissioning Cluster cluster
          as a client?"
      id: CGEN.C

    #
    # server / attributes
    #
    - label: "Does the device(Server) support Breadcrumb attribute?"
      id: CGEN.S.A0000

    - label: "Does the device(Server) support BasicCommissioningInfo attribute?"
      id: CGEN.S.A0001

    - label: "Does the device(Server) support RegulatoryConfig attribute?"
      id: CGEN.S.A0002

    - label: "Does the device(Server) support LocationCapability attribute?"
      id: CGEN.S.A0003

    - label:
          "Does the device(Server) support SupportsConcurrentConnection
          attribute?"
      id: CGEN.S.A0004

    #
    # server / commandsReceived
    #
    - label:
          "Does the Device(Server) implement receiving the ArmFailSafe command?"
      id: CGEN.S.C00.Rsp

    - label:
          "Does the Device(Server) implement receiving the SetRegulatoryConfig
          command?"
      id: CGEN.S.C02.Rsp

    - label:
          "Does the Device(Server) implement receiving the CommissioningComplete
          command?"
      id: CGEN.S.C04.Rsp

    #
    # server / commandsGenerated
    #
    - label:
          "Does the Device(Server) invoking/generating the ArmFailSafeResponse
          command?"
      id: CGEN.S.C01.Tx

    - label:
          "Does the Device(Server) invoking/generating the
          SetRegulatoryConfigResponse command?"
      id: CGEN.S.C03.Tx

    - label:
          "Does the Device(Server) invoking/generating the
          CommissioningCompleteResponse command?"
      id: CGEN.S.C05.Tx

    # General Diagnostics Cluster Test Plan
    - label:
          "Does the device implement the General Diagnostics cluster as a
          server?"
      id: DGGEN.S

    - label:
          "Does the device implement the General Diagnostics cluster as a
          client?"
      id: DGGEN.C

    #DGGEN -- Global Attributes
    - label: "Does the device implement the ClusterRevision(DGGEN) attribute?"
      id: DGGEN.S.Afffd

    - label: "Does the device implement the FeatureMap(DGGEN) attribute?"
      id: DGGEN.S.Afffc

    - label: "Does the device implement the AttributeList(DGGEN) attribute?"
      id: DGGEN.S.Afffb

    - label: "Does the device implement the EventList(DGGEN) attribute?"
      id: DGGEN.S.Afffa

    - label:
          "Does the device implement the AcceptedCommandList(DGGEN) attribute?"
      id: DGGEN.S.Afff9

    - label:
          "Does the device implement the GeneratedCommandList(DGGEN) attribute?"
      id: DGGEN.S.Afff8

    #
    # server / attributes
    #
    - label:
          "Provides a node network interface information via NetworkInterface
          structure."
      id: DGGEN.S.A0000

    - label:
          "The number of times that the node has rebooted. Node low power or
          sleep state shall not be counted and the count shall be reset by the
          factory reset."
      id: DGGEN.S.A0001

    - label:
          "The best effort assessment of the length of the time, in seconds,
          since node’s last reboot. The UpTime should be incremented during
          low-power or sleep state of the node. The UpTime shall be reset only
          by a device reboot. The Uptime should not be subscribed."
      id: DGGEN.S.A0002

    - label:
          "The best effort attempt to track the opeartional hours of node since
          the node is operational. The operational hour should be incremented
          during low-power or sleep state of the node. The TotalOperationalHours
          shall be reset by the node factory reset."
      id: DGGEN.S.A0003

    - label: "Indicates the reason for the most recent node reboot."
      id: DGGEN.S.A0004

    - label: "Indicates a set of hardware fault detected by the node."
      id: DGGEN.S.A0005

    - label: "Indicates a set of radio fault detected by the node."
      id: DGGEN.S.A0006

    - label: "Indicates a set of network fault detected by the node."
      id: DGGEN.S.A0007

    - label: "Indicates that node is configured for test event triggers."
      id: DGGEN.S.A0008

    #
    # server / commandsReceived
    #
    - label: "Indicates that node is configured for test event triggers."
      id: DGGEN.S.C00.Rsp

    #
    # server / Events
    #
    - label:
          "Indicates a change in the set of hardware faults currently detected
          by the Node."
      id: DGGEN.S.E00

    - label:
          "Indicates a change in the set of radio faults currently detected by
          the Node."
      id: DGGEN.S.E01

    - label:
          "Indicates a change in the set of network faults currently detected by
          the Node."
      id: DGGEN.S.E02

    - label: "Indicates the reason that caused the device to reboot start-up."
      id: DGGEN.S.E03

    #
    # client / attributes
    #
    - label:
          "Does the DUT(client) have access privileges for the NetworkInterfaces
          attribute implemented on server?"
      id: DGGEN.C.A0000

    - label:
          "Does the DUT(client) have access privileges for the RebootCount
          attribute implemented on server?"
      id: DGGEN.C.A0001

    - label:
          "Does the DUT(client) have access privileges for the Uptime attribute
          implemented on server?"
      id: DGGEN.C.A0002

    - label:
          "Does the DUT(client) have access privileges for the
          TotalOperationalHours attribute implemented on server?"
      id: DGGEN.C.A0003

    - label:
          "Does the DUT(client) have access privileges for the BootReason
          attribute implemented on server?"
      id: DGGEN.C.A0004

    - label:
          "Does the DUT(client) have access privileges for the
          ctiveHardwareFaults attribute implemented on server?"
      id: DGGEN.C.A0005

    - label:
          "Does the DUT(client) have access privileges for the ActiveRadioFaults
          attribute implemented on server?"
      id: DGGEN.C.A0006

    - label:
          "Does the DUT(client) have access privileges for the
          ActiveNetworkFaults attribute implemented on server?"
      id: DGGEN.C.A0007

    - label:
          "Does the DUT(client) have access privileges for the
          TestEventTriggersEnabled attribute implemented on server?"
      id: DGGEN.C.A0008

    #
    # client / commandsGenerated
    #
    - label: "Indicates that node is configured for test event triggers."
      id: DGGEN.C.C00.Tx

    # Group Communication
    - label:
          "Does the device implement the Group Key Management cluster as a
          server?"
      id: GRPKEY.S

    - label:
          "Does the device implement the Group Key Management cluster as a
          client?"
      id: GRPKEY.C

    #
    # server / features
    #
    - label:
          "Does the DUT(Server) support Group Key Management CacheAndSync
          feature?"
      id: GRPKEY.S.F00

    #
    # client / attributes
    #
    - label:
          "Does the DUT(client) have access privileges for the GroupKeyMap
          attribute implemented on the server?"
      id: GRPKEY.C.A0000

    - label:
          "Does the DUT(client) have access privileges for the GroupKeyTable
          attribute implemented on the server?"
      id: GRPKEY.C.A0001

    #
    # client / commandsGenerated
    #
    - label: "Does the DUT(Client) implement sending Keysetwrite Command?"
      id: GRPKEY.C.C00.Tx

    - label: "Does the DUT(Client) implement sending Keysetread Command?"
      id: GRPKEY.C.C01.Tx

    # Groups Cluster Test Plan
    - label: "Does the device implement the Groups cluster as a server?"
      id: G.S

    - label: "Does the device implement the Groups cluster as a client?"
      id: G.C

    #
    # server / attributes
    #
    - label: "Does the DUT(Server) support NameSupport attribute?"
      id: G.S.A0000

    - label: "Does the DUT(Server) support GroupTable attribute?"
      id: GRPKEY.S.A0001

    #
    # server / commandsReceived
    #
    - label: "Does the DUT(server) implement receiving AddGroup Command?"
      id: G.S.C00.Rsp

    - label: "Does the DUT(server) implement receiving ViewGroup Command?"
      id: G.S.C01.Rsp

    - label:
          "Does the DUT(server) implement receiving GetGroupMembership Command?"
      id: G.S.C02.Rsp

    - label: "Does the DUT(server) implement receiving RemoveGroup Command?"
      id: G.S.C03.Rsp

    - label: "Does the DUT(server) implement receiving RemoveAllGroups Command?"
      id: G.S.C04.Rsp

    - label:
          "Does the DUT(server) implement receiving AddGroupIfIdentifying
          Command?"
      id: G.S.C05.Rsp

    #
    # server / commandsGenerated
    #
    - label:
          "Does the DUT(server) invoking/generating AddGroupResponse Command?"
      id: G.S.C00.Tx

    - label:
          "Does the DUT(server) invoking/generating ViewGroupResponse Command?"
      id: G.S.C01.Tx

    - label:
          "Does the DUT(server) invoking/generating GetGroupMembershipResponse
          Command?"
      id: G.S.C02.Tx

    - label:
          "Does the DUT(server) invoking/generating RemoveGroupResponse Command?"
      id: G.S.C03.Tx

    #
    # server / features
    #
    - label: "Does the DUT(Server) support Group Names feature?"
      id: G.S.F00

    #
    # client / attributes
    #
    - label:
          "Does the DUT(client) have access privileges for the NameSupport
          attribute implemented on server?"
      id: G.C.A0000

    #
    # client / commandsGenerated
    #
    - label:
          "Does the DUT(client) implement invoking/generating AddGroup Command?"
      id: G.C.C00.Tx

    - label:
          "Does the DUT(client) implement invoking/generating ViewGroup Command?"
      id: G.C.C01.Tx

    - label:
          "Does the DUT(client) implement invoking/generating GetGroupMembership
          Command?"
      id: G.C.C02.Tx

    - label:
          "Does the DUT(client) implement invoking/generating RemoveGroup
          Command?"
      id: G.C.C03.Tx

    - label:
          "Does the DUT(client) implement invoking/generating RemoveAllGroups
          Command?"
      id: G.C.C04.Tx

    - label:
          "Does the DUT(client) implement invoking/generating
          AddGroupIfIdentifying Command?"
      id: G.C.C05.Tx

    # HEPA Filter Monitoring Cluster Test Plan
    - label:
          "Does the device implement the HEPA Filter Monitoring cluster as a
          server?"
      id: HEPAFREMON.S

    - label:
          "Does the device implement the HEPA Filter Monitoring cluster as a
          client?"
      id: HEPAFREMON.C

    #
    # server / attributes
    #
    - label: "Does the device implement the Condition attribute?"
      id: HEPAFREMON.S.A0000

    - label: "Does the device implement the DegradationDirection attribute?"
      id: HEPAFREMON.S.A0001

    - label: "Does the device implement the ChangeIndication attribute?"
      id: HEPAFREMON.S.A0002

    - label: "Does the device implement the InPlaceIndicator attribute?"
      id: HEPAFREMON.S.A0003

    #
    # server / features
    #
    - label: "Does the device support the Condition feature?"
      id: HEPAFREMON.S.F00

    - label: "Does the device support the Warning feature?"
      id: HEPAFREMON.S.F01

    #
    # server / commandsReceived
    #
    - label: "Does the device implement receiving the ResetCondition command?"
      id: HEPAFREMON.S.C00.Rsp

    # Activated Carbon Filter Monitoring Cluster Test Plan
    - label:
          "Does the device implement the Activated Carbon Filter Monitoring
          cluster as a server?"
      id: ACFREMON.S

    - label:
          "Does the device implement the Activated Carbon Filter Monitoring
          cluster as a client?"
      id: ACFREMON.C

    #
    # server / attributes
    #
    - label: "Does the device implement the Condition attribute?"
      id: ACFREMON.S.A0000

    - label: "Does the device implement the DegradationDirection attribute?"
      id: ACFREMON.S.A0001

    - label: "Does the device implement the ChangeIndication attribute?"
      id: ACFREMON.S.A0002

    - label: "Does the device implement the InPlaceIndicator attribute?"
      id: ACFREMON.S.A0003

    #
    # server / features
    #
    - label: "Does the device support the Condition feature?"
      id: ACFREMON.S.F00

    - label: "Does the device support the Warning feature?"
      id: ACFREMON.S.F01

    #
    # server / commandsReceived
    #
    - label: "Does the device implement receiving the ResetCondition command?"
      id: ACFREMON.S.C00.Rsp

    # Ceramic Filter Monitoring Cluster Test Plan
    - label:
          "Does the device implement the Ceramic Filter Monitoring cluster as a
          server?"
      id: CFREMON.S

    - label:
          "Does the device implement the Ceramic Filter Monitoring cluster as a
          client?"
      id: CFREMON.C

    #
    # server / attributes
    #
    - label: "Does the device implement the Condition attribute?"
      id: CFREMON.S.A0000

    - label: "Does the device implement the DegradationDirection attribute?"
      id: CFREMON.S.A0001

    - label: "Does the device implement the ChangeIndication attribute?"
      id: CFREMON.S.A0002

    - label: "Does the device implement the InPlaceIndicator attribute?"
      id: CFREMON.S.A0003

    #
    # server / features
    #
    - label: "Does the device support the Condition feature?"
      id: CFREMON.S.F00

    - label: "Does the device support the Warning feature?"
      id: CFREMON.S.F01

    #
    # server / commandsReceived
    #
    - label: "Does the device implement receiving the ResetCondition command?"
      id: CFREMON.S.C00.Rsp

    # Electrostatic Filter Monitoring Cluster Test Plan
    - label:
          "Does the device implement the Electrostatic Filter Monitoring cluster
          as a server?"
      id: ESFREMON.S

    - label:
          "Does the device implement the Electrostatic Filter Monitoring cluster
          as a client?"
      id: ESFREMON.C

    #
    # server / attributes
    #
    - label: "Does the device implement the Condition attribute?"
      id: ESFREMON.S.A0000

    - label: "Does the device implement the DegradationDirection attribute?"
      id: ESFREMON.S.A0001

    - label: "Does the device implement the ChangeIndication attribute?"
      id: ESFREMON.S.A0002

    - label: "Does the device implement the InPlaceIndicator attribute?"
      id: ESFREMON.S.A0003

    #
    # server / features
    #
    - label: "Does the device support the Condition feature?"
      id: ESFREMON.S.F00

    - label: "Does the device support the Warning feature?"
      id: ESFREMON.S.F01

    #
    # server / commandsReceived
    #
    - label: "Does the device implement receiving the ResetCondition command?"
      id: ESFREMON.S.C00.Rsp

    # Fuel Tank Monitoring Cluster Test Plan
    - label:
          "Does the device implement the Fuel Tank Monitoring cluster as a
          server?"
      id: FTREMON.S

    - label:
          "Does the device implement the Fuel Tank Monitoring cluster as a
          client?"
      id: FTREMON.C

    #
    # server / attributes
    #
    - label: "Does the device implement the Condition attribute?"
      id: FTREMON.S.A0000

    - label: "Does the device implement the DegradationDirection attribute?"
      id: FTREMON.S.A0001

    - label: "Does the device implement the ChangeIndication attribute?"
      id: FTREMON.S.A0002

    - label: "Does the device implement the InPlaceIndicator attribute?"
      id: FTREMON.S.A0003

    #
    # server / features
    #
    - label: "Does the device support the Condition feature?"
      id: FTREMON.S.F00

    - label: "Does the device support the Warning feature?"
      id: FTREMON.S.F01

    #
    # server / commandsReceived
    #
    - label: "Does the device implement receiving the ResetCondition command?"
      id: FTREMON.S.C00.Rsp

    # Ink Cartridge Monitoring Cluster Test Plan
    - label:
          "Does the device implement the Ink Cartridge Monitoring cluster as a
          server?"
      id: INKCREMON.S

    - label:
          "Does the device implement the Ink Cartridge Monitoring cluster as a
          client?"
      id: INKCREMON.C

    #
    # server / attributes
    #
    - label: "Does the device implement the Condition attribute?"
      id: INKCREMON.S.A0000

    - label: "Does the device implement the DegradationDirection attribute?"
      id: INKCREMON.S.A0001

    - label: "Does the device implement the ChangeIndication attribute?"
      id: INKCREMON.S.A0002

    - label: "Does the device implement the InPlaceIndicator attribute?"
      id: INKCREMON.S.A0003

    #
    # server / features
    #
    - label: "Does the device support the Condition feature?"
      id: INKCREMON.S.F00

    - label: "Does the device support the Warning feature?"
      id: INKCREMON.S.F01

    #
    # server / commandsReceived
    #
    - label: "Does the device implement receiving the ResetCondition command?"
      id: INKCREMON.S.C00.Rsp

    # Ionizing Filter Monitoring Cluster Test Plan
    - label:
          "Does the device implement the Ionizing Filter Monitoring cluster as a
          server?"
      id: IONFREMON.S

    - label:
          "Does the device implement the Ionizing Filter Monitoring cluster as a
          client?"
      id: IONFREMON.C

    #
    # server / attributes
    #
    - label: "Does the device implement the Condition attribute?"
      id: IONFREMON.S.A0000

    - label: "Does the device implement the DegradationDirection attribute?"
      id: IONFREMON.S.A0001

    - label: "Does the device implement the ChangeIndication attribute?"
      id: IONFREMON.S.A0002

    - label: "Does the device implement the InPlaceIndicator attribute?"
      id: IONFREMON.S.A0003

    #
    # server / features
    #
    - label: "Does the device support the Condition feature?"
      id: IONFREMON.S.F00

    - label: "Does the device support the Warning feature?"
      id: IONFREMON.S.F01

    #
    # server / commandsReceived
    #
    - label: "Does the device implement receiving the ResetCondition command?"
      id: IONFREMON.S.C00.Rsp

    # Ozone Filter Monitoring Cluster Test Plan
    - label:
          "Does the device implement the Ozone Filter Monitoring cluster as a
          server?"
      id: OZFREMON.S

    - label:
          "Does the device implement the Ozone Filter Monitoring cluster as a
          client?"
      id: OZFREMON.C

    #
    # server / attributes
    #
    - label: "Does the device implement the Condition attribute?"
      id: OZFREMON.S.A0000

    - label: "Does the device implement the DegradationDirection attribute?"
      id: OZFREMON.S.A0001

    - label: "Does the device implement the ChangeIndication attribute?"
      id: OZFREMON.S.A0002

    - label: "Does the device implement the InPlaceIndicator attribute?"
      id: OZFREMON.S.A0003

    #
    # server / features
    #
    - label: "Does the device support the Condition feature?"
      id: OZFREMON.S.F00

    - label: "Does the device support the Warning feature?"
      id: OZFREMON.S.F01

    #
    # server / commandsReceived
    #
    - label: "Does the device implement receiving the ResetCondition command?"
      id: OZFREMON.S.C00.Rsp

    # Toner Cartridge Monitoring Cluster Test Plan
    - label:
          "Does the device implement the Toner Cartridge Monitoring cluster as a
          server?"
      id: TCREMON.S

    - label:
          "Does the device implement the Toner Cartridge Monitoring cluster as a
          client?"
      id: TCREMON.C

    #
    # server / attributes
    #
    - label: "Does the device implement the Condition attribute?"
      id: TCREMON.S.A0000

    - label: "Does the device implement the DegradationDirection attribute?"
      id: TCREMON.S.A0001

    - label: "Does the device implement the ChangeIndication attribute?"
      id: TCREMON.S.A0002

    - label: "Does the device implement the InPlaceIndicator attribute?"
      id: TCREMON.S.A0003

    #
    # server / features
    #
    - label: "Does the device support the Condition feature?"
      id: TCREMON.S.F00

    - label: "Does the device support the Warning feature?"
      id: TCREMON.S.F01

    #
    # server / commandsReceived
    #
    - label: "Does the device implement receiving the ResetCondition command?"
      id: TCREMON.S.C00.Rsp

    # UV Filter Monitoring Cluster Test Plan
    - label:
          "Does the device implement the UV Filter Monitoring cluster as a
          server?"
      id: UVFREMON.S

    - label:
          "Does the device implement the UV Filter Monitoring cluster as a
          client?"
      id: UVFREMON.C

    #
    # server / attributes
    #
    - label: "Does the device implement the Condition attribute?"
      id: UVFREMON.S.A0000

    - label: "Does the device implement the DegradationDirection attribute?"
      id: UVFREMON.S.A0001

    - label: "Does the device implement the ChangeIndication attribute?"
      id: UVFREMON.S.A0002

    - label: "Does the device implement the InPlaceIndicator attribute?"
      id: UVFREMON.S.A0003

    #
    # server / features
    #
    - label: "Does the device support the Condition feature?"
      id: UVFREMON.S.F00

    - label: "Does the device support the Warning feature?"
      id: UVFREMON.S.F01

    #
    # server / commandsReceived
    #
    - label: "Does the device implement receiving the ResetCondition command?"
      id: UVFREMON.S.C00.Rsp

    # Water Tank Monitoring Cluster Test Plan
    - label:
          "Does the device implement the Water Tank Monitoring cluster as a
          server?"
      id: WTREMON.S

    - label:
          "Does the device implement the Water Tank Monitoring cluster as a
          client?"
      id: WTREMON.C

    #
    # server / attributes
    #
    - label: "Does the device implement the Condition attribute?"
      id: WTREMON.S.A0000

    - label: "Does the device implement the DegradationDirection attribute?"
      id: WTREMON.S.A0001

    - label: "Does the device implement the ChangeIndication attribute?"
      id: WTREMON.S.A0002

    - label: "Does the device implement the InPlaceIndicator attribute?"
      id: WTREMON.S.A0003

    #
    # server / features
    #
    - label: "Does the device support the Condition feature?"
      id: WTREMON.S.F00

    - label: "Does the device support the Warning feature?"
      id: WTREMON.S.F01

    #
    # server / commandsReceived
    #
    - label: "Does the device implement receiving the ResetCondition command?"
      id: WTREMON.S.C00.Rsp

    # Zeolite Filter Monitoring Cluster Test Plan
    - label:
          "Does the device implement the Zeolite Filter Monitoring cluster as a
          server?"
      id: ZEOFREMON.S

    - label:
          "Does the device implement the Zeolite Filter Monitoring cluster as a
          client?"
      id: ZEOFREMON.C

    #
    # server / attributes
    #
    - label: "Does the device implement the Condition attribute?"
      id: ZEOFREMON.S.A0000

    - label: "Does the device implement the DegradationDirection attribute?"
      id: ZEOFREMON.S.A0001

    - label: "Does the device implement the ChangeIndication attribute?"
      id: ZEOFREMON.S.A0002

    - label: "Does the device implement the InPlaceIndicator attribute?"
      id: ZEOFREMON.S.A0003

    #
    # server / features
    #
    - label: "Does the device support the Condition feature?"
      id: ZEOFREMON.S.F00

    - label: "Does the device support the Warning feature?"
      id: ZEOFREMON.S.F01

    #
    # server / commandsReceived
    #
    - label: "Does the device implement receiving the ResetCondition command?"
      id: ZEOFREMON.S.C00.Rsp

    # Identify Cluster Test Plan
    - label: "Does the device implement the Identify cluster as a server?"
      id: I.S

    - label: "Does the device implement the Identify cluster as a client?"
      id: I.C

    #
    # server / attributes
    #
    - label: "Does the device implement the IdentifyTime attribute?"
      id: I.S.A0000

    - label: "Does the device implement the IdentifyType attribute?"
      id: I.S.A0001

    #
    # server / commandsReceived
    #
    - label: "Does the device implement receiving the Identify command?"
      id: I.S.C00.Rsp

    - label: "Does the device implement receiving the IdentifyQuery command?"
      id: I.S.C01.Rsp

    - label: "Does the device implement receiving the TriggerEffect command?"
      id: I.S.C40.Rsp

    #
    # server / commandsGenerated
    #
    - label:
          "Does the device implement sending the IdentifyQueryResponse command?"
      id: I.S.C00.Tx

    #
    # server / features
    #
    - label: "Supports multicast query for identification state"
      id: I.S.F00

    #
    # client / commandsReceived
    #
    - label:
          "Does the device implement receiving the IdentifyQueryResponse
          command?"
      id: I.C.C00.Rsp

    #
    # client / commandsGenerated
    #
    - label: "Does the device implement sending the Identify command?"
      id: I.C.C00.Tx

    - label: "Does the device implement sending the IdentifyQuery command?"
      id: I.C.C01.Tx

    - label: "Does the device implement sending the TriggerEffect command?"
      id: I.C.C40.Tx

    #
    # client / manually
    #
    - label: "Write all supported optional attributes"
      id: I.C.AO-WRITE

    - label: "Write all supported mandatory attribute"
      id: I.C.AM-WRITE

    - label: "Read all supported optional attributes"
      id: I.C.AO-READ

    - label: "Read all supported mandatory attribute"
      id: I.C.AM-READ

    # Illuminance Measurement Cluster Test Plan
    - label:
          "Does the device implement the Illuminance Measurement cluster as a
          server?"
      id: ILL.S

    - label:
          "Does the device implement the Illuminance Measurement cluster as a
          client?"
      id: ILL.C

    #
    # server / attributes
    #
    - label: "Does the device implement the MeasuredValue attribute?"
      id: ILL.S.A0000

    - label: "Does the device implement the MinMeasuredValue attribute?"
      id: ILL.S.A0001

    - label: "Does the device implement the MaxMeasuredValue attribute?"
      id: ILL.S.A0002

    - label: "Does the device implement the Tolerance attribute?"
      id: ILL.S.A0003

    - label: "Does the device implement the LightSensorType attribute?"
      id: ILL.S.A0004

    #
    # client / manually
    #
    - label: "Write all supported optional attributes"
      id: ILL.C.AO-WRITE

    - label: "Write all supported mandatory attribute"
      id: ILL.C.AM-WRITE

    - label: "Read all supported mandatory attribute"
      id: ILL.C.AM-READ

    - label: "Read all supported optional attributes"
      id: ILL.C.AO-READ

    # Level Control Cluster Test Plan
    - label: "Does the device implement the Level Control cluster as a server?"
      id: LVL.S

    - label: "Does the device implement the Level Control cluster as a client?"
      id: LVL.C

    #
    # server / attributes
    #
    - label: "Does the DUT(server) support the CurrentLevel attribute?"
      id: LVL.S.A0000

    - label: "Does the DUT(server) support the RemainingTime attribute?"
      id: LVL.S.A0001

    - label: "Does the DUT(server) support the MinLevel attribute?"
      id: LVL.S.A0002

    - label: "Does the DUT(server) support the MaxLevel attribute?"
      id: LVL.S.A0003

    - label: "Does the DUT(server) support the CurrentFrequency attribute?"
      id: LVL.S.A0004

    - label: "Does the DUT(server) support the MinFrequency attribute?"
      id: LVL.S.A0005

    - label: "Does the DUT(server) support the MaxFrequency attribute?"
      id: LVL.S.A0006

    - label: "Does the DUT(server) support the Options attribute?"
      id: LVL.S.A000f

    - label: "Does the DUT(server) support the OnOffTransitionTime attribute?"
      id: LVL.S.A0010

    - label: "Does the DUT(server) support the OnLevel attribute?"
      id: LVL.S.A0011

    - label: "Does the DUT(server) support the OnTransitionTime attribute?"
      id: LVL.S.A0012

    - label: "Does the DUT(server) support the OffTransitionTime attribute?"
      id: LVL.S.A0013

    - label: "Does the DUT(server) support the DefaultMoveRate attribute?"
      id: LVL.S.A0014

    - label: "Does the DUT(server) support the StartUpCurrentLevel attribute?"
      id: LVL.S.A4000

    #
    # server / commandsReceived
    #
    - label: "Does the DUT(server) support the MoveToLevel command?"
      id: LVL.S.C00.Rsp

    - label: "Does the DUT(server) support the Move command?"
      id: LVL.S.C01.Rsp

    - label: "Does the DUT(server) support the Step command?"
      id: LVL.S.C02.Rsp

    - label: "Does the DUT(server) support the Stop command?"
      id: LVL.S.C03.Rsp

    - label: "Does the DUT(server) support the MoveToLevel with On/Off command?"
      id: LVL.S.C04.Rsp

    - label: "Does the DUT(server) support the Move with On/Off command?"
      id: LVL.S.C05.Rsp

    - label: "Does the DUT(server) support the Step with On/Off command?"
      id: LVL.S.C06.Rsp

    - label: "Does the DUT(server) support the Stop with On/Off command?"
      id: LVL.S.C07.Rsp

    - label: "Does the DUT(server) support the MoveToClosestFrequency command?"
      id: LVL.S.C08.Rsp

    #
    # server / features
    #
    - label:
          "Does the DUT(server) support the Dependency with the On/Off cluster
          feature?"
      id: LVL.S.F00

    - label:
          "Does the DUT(server) support the Behavior that supports lighting
          applications feature?"
      id: LVL.S.F01

    - label:
          "Does the DUT(server) support the Frequency attributes and behavior
          feature?"
      id: LVL.S.F02

    #
    # server / manually
    #
    - label: "Is the DUT(server) able to move at a variable rate feature?"
      id: LVL.S.M.VarRate

    #
    # client / manually
    #
    - label: "Write all supported mandatory attribute"
      id: LVL.C.AM-WRITE

    - label: "Read all supported mandatory attribute"
      id: LVL.C.AM-READ

    - label: "Read all supported optional attributes"
      id: LVL.C.AO-READ

    - label: "Write all supported optional attributes"
      id: LVL.C.AO-WRITE

    # Localization Configuration Cluster Test Plan
    - label:
          "Does the device implement the Localization Configuration cluster as a
          server?"
      id: LCFG.S

    - label:
          "Does the device implement the Localization Configuration cluster as a
          client?"
      id: LCFG.C

    #
    # server / attributes
    #
    - label: "Does the DUT(server) support the ActiveLocale attribute?"
      id: LCFG.S.A0000

    - label: "Does the DUT(server) support the SupportedLocales attribute?"
      id: LCFG.S.A0001

    #
    # client / attributes
    #
    - label:
          "Does the DUT(client) have access privileges for the ActiveLocale
          attribute implemented on server?"
      id: LCFG.C.A0000

    - label:
          "Does the DUT(client) have access privileges for the SupportedLocales
          attribute implemented on server?"
      id: LCFG.C.A0001

    # Media Cluster Test Plan
    - label: "Does the device implement the casting video player as a server?"
      id: MC.S

    - label: "Does the device implement the casting video player as a client?"
      id: MC.C

    - label: "Does the device implement the Low Power cluster as a server?"
      id: LOWPOWER.S

    - label: "Does the device implement the Low Power cluster as a client?"
      id: LOWPOWER.C

    - label: "Does the device implement the Wake On LAN cluster as a server?"
      id: WAKEONLAN.S

    - label: "Does the device implement the Wake On LAN cluster as a client?"
      id: WAKEONLAN.C

    - label: "Does the device implement the Keypad Input cluster as a server?"
      id: KEYPADINPUT.S

    - label: "Does the device implement the Keypad Input cluster as a client?"
      id: KEYPADINPUT.C

    - label:
          "Does the device implement the Application Launcher cluster as a
          server?"
      id: APPLAUNCHER.S

    - label:
          "Does the device implement the Application Launcher cluster as a
          client?"
      id: APPLAUNCHER.C

    - label: "Does the device implement the Media Input cluster as a server?"
      id: MEDIAINPUT.S

    - label: "Does the device implement the Media Input cluster as a client?"
      id: MEDIAINPUT.C

    - label: "Does the device implement the Channel cluster as a server?"
      id: CHANNEL.S

    - label: "Does the device implement the Channel cluster as a client?"
      id: CHANNEL.C

    - label: "Does the device implement the Media Playback cluster as a server?"
      id: MEDIAPLAYBACK.S

    - label: "Does the device implement the Media Playback cluster as a client?"
      id: MEDIAPLAYBACK.C

    - label: "Does the device implement the Audio Output cluster as a server?"
      id: AUDIOOUTPUT.S

    - label: "Does the device implement the Audio Output cluster as a client?"
      id: AUDIOOUTPUT.C

    - label:
          "Does the device implement the Target Navigator cluster as a server?"
      id: TGTNAV.S

    - label:
          "Does the device implement the Target Navigator cluster as a client?"
      id: TGTNAV.C

    - label:
          "Does the device implement the Application Basic cluster as a server?"
      id: APBSC.S

    - label:
          "Does the device implement the Application Basic cluster as a client?"
      id: APBSC.C

    - label:
          "Does the device implement the Content Launcher cluster as a server?"
      id: CONTENTLAUNCHER.S

    - label:
          "Does the device implement the Content Launcher cluster as a client?"
      id: CONTENTLAUNCHER.C

    - label: "Does the device implement the Account Login cluster as a server?"
      id: ALOGIN.S

    - label: "Does the device implement the Account Login cluster as a client?"
      id: ALOGIN.C

    - label:
          "Does the DUT support the Content Launcher server cluster, Content
          Search feature?"
      id: CONTENTLAUNCHER.S.F00

    #
    # server / attributes
    #
    - label:
          "Does the DUT support the Application Launcher server cluster,
          Application Platform feature?"
      id: APPLAUNCHER.S.F00

    - label:
          "Does the DUT support the Media Playback server cluster, Advanced Seek
          feature?"
      id: MEDIAPLAYBACK.S.F00

    - label:
          "Does the DUT support the Wake On LAN server cluster, MACAddress
          attribute?"
      id: WAKEONLAN.S.A0000

    - label:
          "Does the DUT support the Application Launcher server cluster,
          CatalogList attribute?"
      id: APPLAUNCHER.S.A0000

    - label:
          "Does the DUT support the Application Launcher server cluster,
          CurrentApp attribute?"
      id: APPLAUNCHER.S.A0001

    - label:
          "Does the DUT support the Media Input server cluster, InputList
          attribute?"
      id: MEDIAINPUT.S.A0000

    - label:
          "Does the DUT support the Media Input server cluster, CurrentInput
          attribute?"
      id: MEDIAINPUT.S.A0001

    - label:
          "Does the DUT support the Channel server cluster, ChannelList
          attribute?"
      id: CHANNEL.S.A0000

    - label:
          "Does the DUT support the Channel server cluster, Lineup attribute?"
      id: CHANNEL.S.A0001

    - label:
          "Does the DUT support the Channel server cluster, CurrentChannel
          attribute?"
      id: CHANNEL.S.A0002

    - label:
          "Does the DUT support the Media Playback server cluster, _
          CurrentState_ attribute?"
      id: MEDIAPLAYBACK.S.A0000

    - label:
          "Does the DUT support the Media Playback server cluster, StartTime
          attribute?"
      id: MEDIAPLAYBACK.S.A0001

    - label:
          "Does the DUT support the Media Playback server cluster, Duration
          attribute?"
      id: MEDIAPLAYBACK.S.A0002

    - label:
          "Does the DUT support the Media Playback server cluster,
          SampledPosition attribute?"
      id: MEDIAPLAYBACK.S.A0003

    - label:
          "Does the DUT support the Media Playback server cluster, PlaybackSpeed
          attribute?"
      id: MEDIAPLAYBACK.S.A0004

    - label:
          "Does the DUT support the Media Playback server cluster, SeekRangeEnd
          attribute?"
      id: MEDIAPLAYBACK.S.A0005

    - label:
          "Does the DUT support the Media Playback server cluster,
          SeekRangeStart attribute?"
      id: MEDIAPLAYBACK.S.A0006

    - label:
          "Does the DUT support the Audio Output server cluster, OutputList
          attribute?"
      id: AUDIOOUTPUT.S.A0000

    - label:
          "Does the DUT support the Audio Output server cluster, CurrentOutput
          attribute?"
      id: AUDIOOUTPUT.S.A0001

    - label:
          "Does the DUT support the Target Navigator server cluster, TargetList
          attribute?"
      id: TGTNAV.S.A0000

    - label:
          "Does the DUT support the Target Navigator server cluster,
          CurrentTarget attribute?"
      id: TGTNAV.S.A0001

    - label:
          "Does the DUT support the Application Basic server cluster, VendorName
          attribute?"
      id: APBSC.S.A0000

    - label:
          "Does the DUT support the Application Basic server cluster, VendorID
          attribute?"
      id: APBSC.S.A0001

    - label:
          "Does the DUT support the Application Basic server cluster,
          ApplicationName attribute?"
      id: APBSC.S.A0002

    - label:
          "Does the DUT support the Application Basic server cluster, ProductID
          attribute?"
      id: APBSC.S.A0003

    - label:
          "Does the DUT support the Application Basic server cluster,
          Application attribute?"
      id: APBSC.S.A0004

    - label:
          "Does the DUT support the Application Basic server cluster, Status
          attribute?"
      id: APBSC.S.A0005

    - label:
          "Does the DUT support the Application Basic server cluster,
          ApplicationVersion attribute?"
      id: APBSC.S.A0006

    - label:
          "Does the DUT support the Application Basic server cluster,
          AllowedVendorList attribute?"
      id: APBSC.S.A0007

    - label:
          "Does the DUT support the Content Launcher server cluster,
          AcceptHeader attribute?"
      id: CONTENTLAUNCHER.S.A0000

    - label:
          "Does the DUT support the Content Launcher server cluster,
          SupportedStreamingProtocols attribute?"
      id: CONTENTLAUNCHER.S.A0001

    #
    # server / commandsReceived
    #
    - label: "Does the DUT support the Low Power server cluster, Sleep command?"
      id: LOWPOWER.S.C00.Rsp

    - label:
          "Does the DUT support the Keypad Input server cluster, SendKey
          command?"
      id: KEYPADINPUT.S.C00.Rsp

    - label:
          "Does the DUT support the Application Launcher server cluster,
          LaunchApp command?"
      id: APPLAUNCHER.S.C00.Rsp

    - label:
          "Does the DUT support the Application Launcher server cluster, StopApp
          command?"
      id: APPLAUNCHER.S.C01.Rsp

    - label:
          "Does the DUT support the Application Launcher server cluster, HideApp
          command?"
      id: APPLAUNCHER.S.C02.Rsp

    - label:
          "Does the DUT support the Media Input server cluster, SelectInput
          command?"
      id: MEDIAINPUT.S.C00.Rsp

    - label:
          "Does the DUT support the Media Input server cluster, ShowStatus
          command?"
      id: MEDIAINPUT.S.C01.Rsp

    - label:
          "Does the DUT support the Media Input server cluster, HideStatus
          command?"
      id: MEDIAINPUT.S.C02.Rsp

    - label:
          "Does the DUT support the Media Input server cluster, Rename command?"
      id: MEDIAINPUT.S.C03.Rsp

    - label:
          "Does the DUT support the Channel server cluster, ChangeChannel
          command?"
      id: CHANNEL.S.C00.Rsp

    - label:
          "Does the DUT support the Channel server cluster,
          ChangeChannelByNumber command?"
      id: CHANNEL.S.C02.Rsp

    - label:
          "Does the DUT support the Channel server cluster, SkipChannel command?"
      id: CHANNEL.S.C03.Rsp

    - label:
          "Does the DUT support the Media Playback server cluster, Play command?"
      id: MEDIAPLAYBACK.S.C00.Rsp

    - label:
          "Does the DUT support the Media Playback server cluster, Pause
          command?"
      id: MEDIAPLAYBACK.S.C01.Rsp

    - label:
          "Does the DUT support the Media Playback server cluster, Stop command?"
      id: MEDIAPLAYBACK.S.C02.Rsp

    - label:
          "Does the DUT support the Media Playback server cluster, StartOver
          command?"
      id: MEDIAPLAYBACK.S.C03.Rsp

    - label:
          "Does the DUT support the Media Playback server cluster, Previous
          command?"
      id: MEDIAPLAYBACK.S.C04.Rsp

    - label:
          "Does the DUT support the Media Playback server cluster, Next command?"
      id: MEDIAPLAYBACK.S.C05.Rsp

    - label:
          "Does the DUT support the Media Playback server cluster, Rewind
          command?"
      id: MEDIAPLAYBACK.S.C06.Rsp

    - label:
          "Does the DUT support the Media Playback server cluster, FastForward
          command?"
      id: MEDIAPLAYBACK.S.C07.Rsp

    - label:
          "Does the DUT support the Media Playback server cluster, SkipForward
          command?"
      id: MEDIAPLAYBACK.S.C08.Rsp

    - label:
          "Does the DUT support the Media Playback server cluster, SkipBackward
          command?"
      id: MEDIAPLAYBACK.S.C09.Rsp

    - label:
          "Does the DUT support the Media Playback server cluster, Seek command?"
      id: MEDIAPLAYBACK.S.C0b.Rsp

    - label:
          "Does the DUT support the Audio Output server cluster, SelectOutput
          command?"
      id: AUDIOOUTPUT.S.C00.Rsp

    - label:
          "Does the DUT support the Audio Output server cluster, RenameOutput
          command?"
      id: AUDIOOUTPUT.S.C01.Rsp

    - label:
          "Does the DUT support the Target Navigator server cluster,
          NavigateTarget command?"
      id: TGTNAV.S.C00.Rsp

    - label:
          "Does the DUT support the Content Launcher server cluster,
          LaunchContent command?"
      id: CONTENTLAUNCHER.S.C00.Rsp

    - label:
          "Does the DUT support the Content Launcher server cluster, LaunchURL
          command?"
      id: CONTENTLAUNCHER.S.C01.Rsp

    - label:
          "Does the DUT support the Account Login server cluster, GetSetupPIN
          command?"
      id: ALOGIN.S.C00.Rsp

    - label:
          "Does the DUT support the Account Login server cluster, Login command?"
      id: ALOGIN.S.C02.Rsp

    - label:
          "Does the DUT support the Account Login server cluster, Logout
          command?"
      id: ALOGIN.S.C03.Rsp

    #
    # server / features
    #
    - label:
          "Does the DUT support the Keypad Input server cluster, Navigation
          Keys?"
      id: KEYPADINPUT.S.F00

    - label:
          "Does the DUT support the Keypad Input server cluster, Location Keys?"
      id: KEYPADINPUT.S.F01

    - label:
          "Does the DUT support the Keypad Input server cluster, Number Keys?"
      id: KEYPADINPUT.S.F02

    - label:
          "Does the DUT support the Media Input server cluster, Name Updates
          feature?"
      id: MEDIAINPUT.S.F00

    - label:
          "Does the DUT support the Channel server cluster, Channel List
          feature?"
      id: CHANNEL.S.F00

    - label:
          "Does the DUT support the Channel server cluster, Lineup Info feature?"
      id: CHANNEL.S.F01

    - label:
          "Does the DUT support the Media Playback server cluster, Variable
          Speed feature?"
      id: MEDIAPLAYBACK.S.F01

    - label:
          "Does the DUT support the Audio Ouput server cluster, Name Updates
          feature?"
      id: AUDIOOUTPUT.S.F00

    - label:
          "Does the DUT support the Content Launcher server cluster, URL
          Playback feature?"
      id: CONTENTLAUNCHER.S.F01

    - label:
          "Does the DUT support the Content Launcher server cluster and is
          Commissionable?"
      id: ALOGIN.S.COMMISSIONABLE

    - label:
          "Does the DUT support the commissioning procedure initiated by a
          commissionee using User Directed Commissioning?"
      id: MC.S.M.UDC

    - label:
          "Does the DUT support the commissioning procedure initiated by a
          commissionee using User Directed Commissioning without PIN code entry?"
      id: MC.S.M.UDCLOGIN

    #
    # client / commandsGenerated
    #
    - label: "Does the DUT support the Low Power client cluster, Sleep command?"
      id: LOWPOWER.C.C00.Tx

    - label:
          "Does the DUT support the Keypad Input client cluster, SendKey
          command?"
      id: KEYPADINPUT.C.C00.Tx

    - label:
          "Does the DUT support the Application Launcher client cluster,
          LaunchApp command?"
      id: APPLAUNCHER.C.C00.Tx

    - label:
          "Does the DUT support the Application Launcher client cluster, StopApp
          command?"
      id: APPLAUNCHER.C.C01.Tx

    - label:
          "Does the DUT support the Application Launcher client cluster, HideApp
          command?"
      id: APPLAUNCHER.C.C02.Tx

    - label:
          "Does the DUT support the Media Input client cluster, SelectInput
          command?"
      id: MEDIAINPUT.C.C00.Tx

    - label:
          "Does the DUT support the Media Input client cluster, ShowStatus
          command?"
      id: MEDIAINPUT.C.C01.Tx

    - label:
          "Does the DUT support the Media Input client cluster, HideStatus
          command?"
      id: MEDIAINPUT.C.C02.Tx

    - label:
          "Does the DUT support the Media Input server cluster, Rename command?"
      id: MEDIAINPUT.C.C03.Tx

    - label:
          "Does the DUT support the Channel client cluster, ChangeChannel
          command?"
      id: CHANNEL.C.C00.Tx

    - label:
          "Does the DUT support the Channel client cluster,
          ChangeChannelByNumber command?"
      id: CHANNEL.C.C02.Tx

    - label:
          "Does the DUT support the Channel client cluster, SkipChannel command?"
      id: CHANNEL.C.C03.Tx

    - label:
          "Does the DUT support the Media Playback client cluster, Play command?"
      id: MEDIAPLAYBACK.C.C00.Tx

    - label:
          "Does the DUT support the Media Playback client cluster, Pause
          command?"
      id: MEDIAPLAYBACK.C.C01.Tx

    - label:
          "Does the DUT support the Media Playback client cluster, Stop command?"
      id: MEDIAPLAYBACK.C.C02.Tx

    - label:
          "Does the DUT support the Media Playback client cluster, StartOver
          command?"
      id: MEDIAPLAYBACK.C.C03.Tx

    - label:
          "Does the DUT support the Media Playback client cluster, Previous
          command?"
      id: MEDIAPLAYBACK.C.C04.Tx

    - label:
          "Does the DUT support the Media Playback client cluster, Next command?"
      id: MEDIAPLAYBACK.C.C05.Tx

    - label:
          "Does the DUT support the Media Playback client cluster, Rewind
          command?"
      id: MEDIAPLAYBACK.C.C06.Tx

    - label:
          "Does the DUT support the Media Playback client cluster, FastForward
          command?"
      id: MEDIAPLAYBACK.C.C07.Tx

    - label:
          "Does the DUT support the Media Playback client cluster, SkipForward
          command?"
      id: MEDIAPLAYBACK.C.C08.Tx

    - label:
          "Does the DUT support the Media Playback client cluster, SkipBackward
          command?"
      id: MEDIAPLAYBACK.C.C09.Tx

    - label:
          "Does the DUT support the Media Playback client cluster, Seek command?"
      id: MEDIAPLAYBACK.C.C0b.Tx

    - label:
          "Does the DUT support the Audio Output client cluster, SelectOutput
          command?"
      id: AUDIOOUTPUT.C.C00.Tx

    - label:
          "Does the DUT support the Audio Output client cluster, RenameOutput
          command?"
      id: AUDIOOUTPUT.C.C01.Tx

    - label:
          "Does the DUT support the Target Navigator client cluster,
          NavigateTarget command?"
      id: TGTNAV.C.C00.Tx

    - label:
          "Does the DUT support the Content Launcher client cluster,
          LaunchContent command?"
      id: CONTENTLAUNCHER.C.C00.Tx

    - label:
          "Does the DUT support the Content Launcher client cluster, LaunchURL
          command?"
      id: CONTENTLAUNCHER.C.C01.Tx

    - label:
          "Does the DUT support the Account Login client cluster, GetSetupPIN
          command?"
      id: ALOGIN.C.C00.Tx

    # Mode Select Cluster Test Plan
    - label: "Does the device implement the Actions cluster as a server?"
      id: MOD.S

    - label: "Does the device implement the Actions cluster as a client?"
      id: MOD.C

    #
    # server / attributes
    #
    - label: "Does the DUT support the Description attribute?"
      id: MOD.S.A0000

    - label: "Does the DUT support the StandardNamespace attribute?"
      id: MOD.S.A0001

    - label: "Does the DUT support the SupportedModes attribute?"
      id: MOD.S.A0002

    - label: "Does the DUT support the CurrentMode attribute?"
      id: MOD.S.A0003

    - label: "Does the DUT support the StartUpMode attribute?"
      id: MOD.S.A0004

    - label: "Does the DUT support the OnMode attribute?"
      id: MOD.S.A0005

    #
    # server / commandsReceived
    #
    - label: "Does the DUT support receiving the ChangeToMode command?"
      id: MOD.S.C00.Rsp

    #
    # server / features
    #
    - label:
          "Does the Mode Select Cluster depend on an On/Off cluster implemented
          on the same DUT?"
      id: MOD.S.F00

    - label:
          "Does the device implement receiving the ChangeToModeWithStatus
          command?"
      id: MOD.S.C01.Rsp

    #
    # client / attributes
    #
    - label:
          "Does the DUT(client) have access privileges for the SupportedModes
          attribute implemented on server?"
      id: MOD.C.A0002

    #
    # client / commandsGenerated
    #
    - label: "Does the DUT support sending the ChangeToMode command?"
      id: MOD.C.C00.Tx

    #
    # client / manually
    #
    - label: "Read all supported mandatory attribute"
      id: MOD.C.AM-READ

    - label: "Write all supported optional attributes"
      id: MOD.C.AO-WRITE

    - label: "Write all supported mandatory attribute"
      id: MOD.C.AM-WRITE

    - label: "Read all supported optional attributes"
      id: MOD.C.AO-READ

    # Multiple Fabrics Test Plan
    - label: "Does the Device implement the Multi Fabric cluster as a server?"
      id: CADMIN.S

    - label: "Does the Device implement the Multi Fabric cluster as a client?"
      id: CADMIN.C

    #
    # server / attributes
    #
    - label: "Does the Device support WindowStatus attribute?"
      id: CADMIN.S.A0000

    - label: "Does the Device support AdminFabricIndex attribute?"
      id: CADMIN.S.A0001

    - label: "Does the Device support AdminVendorId attribute?"
      id: CADMIN.S.A0002

    #
    # server / commandsReceived
    #
    - label: "Does the Device support Enhanced Commissioning Method (ECM)?"
      id: CADMIN.S.C00.Rsp

    - label: "Does the Device support Basic Commissioning Method (BCM)?"
      id: CADMIN.S.C01.Rsp

    - label: "Does the Device support revoking commissioning window?"
      id: CADMIN.S.C02.Rsp

    #
    # server / features
    #
    - label: "Does the Device support Basic Commissioning Method"
      id: CADMIN.S.F00

    #
    # server / manually
    #
    - label: "Does the Device support User Interface Display"
      id: CADMIN.UserInterfaceDisplay

    - label: "Does the Device support Audio Interface"
      id: CADMIN.AudioInterface

    #
    # client / attributes
    #
    - label:
          "Does the DUT(client) have access privileges for the Fabrics attribut
          implemented on the server?"
      id: OPCREDS.C.A0001

    - label:
          "Does the DUT(client) have access privileges for the WindowStatus
          attribute implemented on the server?"
      id: CADMIN.C.A0000

    - label:
          "Does the DUT(client) have access privileges for the AdminFabricIndex
          attribute implemented on the server?"
      id: CADMIN.C.A0001

    - label:
          "Does the DUT(client) have access privileges for the AdminVendorId
          attribute implemented on the server?"
      id: CADMIN.C.A0002

    #
    # client / commandsGenerated
    #
    - label:
          "Does the Device support through Enhanced Commissioning Method (ECM) ?"
      id: CADMIN.C.C00.Tx

    - label: "Does the Device support Basic Commissioning Method (BCM) ?"
      id: CADMIN.C.C01.Tx

    - label: "Does the Device support revoking commissioning window?"
      id: CADMIN.C.C02.Tx

    # OTA Software Update Test Plan
    #
    # server / manually
    #
    - label:
          "Does the DUT support sending the DelayedActionTime field in
          QueryImageResponse Command?"
      id: OTAP.S.M.DelayedActionTime

    - label:
          "Does the DUT support sending the UserConsentNeeded field in
          QueryImageResponse Command?"
      id: OTAP.S.M.UserConsentNeeded

    #
    # client / manually
    #
    - label: "Does the DUT support sending the AnnounceOTAProvider Command?"
      id: OTAR.C.M.AnnounceOTAProvider

    - label: "Does the DUT support sending the NotifyUpdateApplied Command?"
      id: OTAR.C.M.NotifyUpdateApplied

    # Occupancy Sensing Cluster Test Plan
    - label:
          "Does the device implement the Occupancy Sensing cluster as a server?"
      id: OCC.S

    - label:
          "Does the device implement the Occupancy Sensing cluster as a client?"
      id: OCC.C

    #
    # server / attributes
    #
    - label: "Does the device implement the Occupancy attribute?"
      id: OCC.S.A0000

    - label: "Does the device implement the OccupancySensorType attribute?"
      id: OCC.S.A0001

    - label:
          "Does the device implement the OccupancySensorTypeBitmap attribute?"
      id: OCC.S.A0002

    - label:
          "Does the device implement the PIROccupiedToUnoccupiedDelay attribute?"
      id: OCC.S.A0010

    - label:
          "Does the device implement the PIRUnoccupiedToOccupiedDelay attribute?"
      id: OCC.S.A0011

    - label:
          "Does the device implement the PIRUnoccupiedToOccupiedThreshold
          attribute?"
      id: OCC.S.A0012

    - label:
          "Does the device implement the UltrasonicOccupiedToUnoccupiedDelay
          attribute?"
      id: OCC.S.A0020

    - label:
          "Does the device implement the UltrasonicUnoccupiedToOccupiedDelay
          attribute?"
      id: OCC.S.A0021

    - label:
          "Does the device implement the UltrasonicUnoccupiedToOccupiedThreshold
          attribute?"
      id: OCC.S.A0022

    - label:
          "Does the device implement the
          PhysicalContactOccupiedToUnoccupiedDelay attribute?"
      id: OCC.S.A0030

    - label:
          "Does the device implement the
          PhysicalContactUnoccupiedToOccupiedDelay attribute?"
      id: OCC.S.A0031

    - label:
          "Does the device implement the
          PhysicalContactUnoccupiedToOccupiedThreshold attribute?"
      id: OCC.S.A0032

    #
    # server / manually
    #
    - label:
          "Can the Occupancy attribute changed by physical control at the
          device?"
      id: OCC.M.OccupancyChange

    #
    # client / attributes
    #
    - label: "Does the device implement the Occupancy attribute?"
      id: OCC.C.A0000

    - label: "Does the device implement the OccupancySensorType attribute?"
      id: OCC.C.A0001

    - label:
          "Does the device implement the OccupancySensorTypeBitmap attribute?"
      id: OCC.C.A0002

    - label:
          "Does the device implement the PIROccupiedToUnoccupiedDelay attribute?"
      id: OCC.C.A0010

    - label:
          "Does the device implement the PIRUnoccupiedToOccupiedDelay attribute?"
      id: OCC.C.A0011

    - label:
          "Does the device implement the PIRUnoccupiedToOccupiedThreshold
          attribute?"
      id: OCC.C.A0012

    - label:
          "Does the device implement the UltrasonicOccupiedToUnoccupiedDelay
          attribute?"
      id: OCC.C.A0020

    - label:
          "Does the device implement the UltrasonicUnoccupiedToOccupiedDelay
          attribute?"
      id: OCC.C.A0021

    - label:
          "Does the device implement the UltrasonicUnoccupiedToOccupiedThreshold
          attribute?"
      id: OCC.C.A0022

    - label:
          "Does the device implement the
          PhysicalContactOccupiedToUnoccupiedDelay attribute?"
      id: OCC.C.A0030

    - label:
          "Does the device implement the
          PhysicalContactUnoccupiedToOccupiedDelay attribute?"
      id: OCC.C.A0031

    - label:
          "Does the device implement the
          PhysicalContactUnoccupiedToOccupiedThreshold attribute?"
      id: OCC.C.A0032

    # On/Off Cluster Test Plan
    - label: "Does the device implement the on/off cluster as a server?"
      id: OO.S

    - label: "Does the device implement the on/off cluster as a client?"
      id: OO.C

    #
    # server / attributes
    #
    - label: "Does the device implement the OnOff attribute?"
      id: OO.S.A0000

    - label: "Does the device implement the GlobalSceneControl attribute?"
      id: OO.S.A4000

    - label: "Does the device implement the OnTime attribute?"
      id: OO.S.A4001

    - label: "Does the device implement the OffWaitTime attribute?"
      id: OO.S.A4002

    - label: "Does the device implement the StartUpOnOff attribute?"
      id: OO.S.A4003

    #
    # server / commandsReceived
    #
    - label: "Does the device implement receiving the Off command?"
      id: OO.S.C00.Rsp

    - label: "Does the device implement receiving the On command?"
      id: OO.S.C01.Rsp

    - label: "Does the device implement receiving the Toggle command?"
      id: OO.S.C02.Rsp

    - label: "Does the device implement receiving the OffWithEffect command?"
      id: OO.S.C40.Rsp

    - label:
          "Does the device implement receiving the OnWithRecallGlobalScene
          command?"
      id: OO.S.C41.Rsp

    - label: "Does the device implement receiving the OnWithTimedOff command?"
      id: OO.S.C42.Rsp

    #
    # server / features
    #
    - label: "Level Control for Lighting"
      id: OO.S.F00

    - label: "Device has Deadfront behaviour"
      id: OO.S.F01

    #
    # server / manually
    #
    - label:
          "Can the OnOff attribute changed by physical control at the device?"
      id: OO.M.ManuallyControlled

    #
    # client / commandsGenerated
    #
    - label: "Does the device implement sending the Off command?"
      id: OO.C.C00.Tx

    - label: "Does the device implement sending the On command?"
      id: OO.C.C01.Tx

    - label: "Does the device implement sending the Toggle command?"
      id: OO.C.C02.Tx

    - label: "Does the device implement sending the OffWithEffect command?"
      id: OO.C.C40.Tx

    - label:
          "Does the device implement sending the OnWithRecallGlobalScene
          command?"
      id: OO.C.C41.Tx

    - label: "Does the device implement sending the OnWithTimedOff command?"
      id: OO.C.C42.Tx

    #
    # client / manually
    #
    - label: "Read all supported mandatory attribute"
      id: OO.C.AM-READ

    - label: "Write all supported mandatory attribute"
      id: OO.C.AM-WRITE

    - label: "Write all supported optional attributes"
      id: OO.C.AO-WRITE

    - label: "Read all supported optional attributes"
      id: OO.C.AO-READ

    # Power Source Cluster Test Plan
    - label: "Does the device implement the Power Source cluster as a server?"
      id: PS.S

    - label: "Does the device implement the Power Source cluster as a client?"
      id: PS.C

    #
    # server / attributes
    #
    - label: "Does the device implement the Status attribute?"
      id: PS.S.A0000

    - label: "Does the device implement the Order attribute?"
      id: PS.S.A0001

    - label: "Does the device implement the Description attribute?"
      id: PS.S.A0002

    - label:
          "Does the device implement the WiredAssessedInputVoltage attribute?"
      id: PS.S.A0003

    - label:
          "Does the device implement the WiredAssessedInputFrequency attribute?"
      id: PS.S.A0004

    - label: "Does the device implement the WiredCurrentType attribute?"
      id: PS.S.A0005

    - label: "Does the device implement the WiredAssessedCurrent attribute?"
      id: PS.S.A0006

    - label: "Does the device implement the WiredNominalVoltage attribute?"
      id: PS.S.A0007

    - label: "Does the device implement the WiredMaximumCurrent attribute?"
      id: PS.S.A0008

    - label: "Does the device implement the WiredPresent attribute?"
      id: PS.S.A0009

    - label: "Does the device implement the ActiveWiredFaults attribute?"
      id: PS.S.A000a

    - label: "Does the device implement the BatVoltage attribute?"
      id: PS.S.A000b

    - label: "Does the device implement the BatPercentRemaining attribute?"
      id: PS.S.A000c

    - label: "Does the device implement the BatTimeRemaining attribute?"
      id: PS.S.A000d

    - label: "Does the device implement the BatChargeLevel attribute?"
      id: PS.S.A000e

    - label: "Does the device implement the BatReplacementNeeded attribute?"
      id: PS.S.A000f

    - label: "Does the device implement the BatReplaceability attribute?"
      id: PS.S.A0010

    - label: "Does the device implement the BatPresent attribute?"
      id: PS.S.A0011

    - label: "Does the device implement the ActiveBatFaults attribute?"
      id: PS.S.A0012

    - label:
          "Does the device implement the BatReplacementDescription attribute?"
      id: PS.S.A0013

    - label: "Does the device implement the BatCommonDesignation attribute?"
      id: PS.S.A0014

    - label: "Does the device implement the BatANSIDesignation attribute?"
      id: PS.S.A0015

    - label: "Does the device implement the BatIECDesignation attribute?"
      id: PS.S.A0016

    - label: "Does the device implement the BatApprovedChemistry attribute?"
      id: PS.S.A0017

    - label: "Does the device implement the BatCapacity attribute?"
      id: PS.S.A0018

    - label: "Does the device implement the BatQuantity attribute?"
      id: PS.S.A0019

    - label: "Does the device implement the BatChargeState attribute?"
      id: PS.S.A001a

    - label: "Does the device implement the BatTimeToFullCharge attribute?"
      id: PS.S.A001b

    - label:
          "Does the device implement the BatFunctionalWhileCharging attribute?"
      id: PS.S.A001c

    - label: "Does the device implement the BatChargingCurrent attribute?"
      id: PS.S.A001d

    - label: "Does the device implement the ActiveBatChargeFaults attribute?"
      id: PS.S.A001e

    #
    # server / Events
    #
    - label: "Does the device implement the WiredFaultChange event?"
      id: PS.S.E00

    - label: "Does the device implement the BatFaultChange event?"
      id: PS.S.E01

    - label: "Does the device implement the BatChargeFaultChange event?"
      id: PS.S.E02

    #
    # server / features
    #
    - label: "A wired power source"
      id: PS.S.F00

    - label: "A battery power source"
      id: PS.S.F01

    - label: "A rechargeable battery power source (requires Battery feature)"
      id: PS.S.F02

    - label: "A replaceable battery power source (requires Battery feature)"
      id: PS.S.F03

    #
    # server / manually
    #
    - label: "Can the DUT be brought into a Wired Fault state?"
      id: PS.M.ManualWiredFault

    - label: "Can the DUT be brought into a Battery Fault state?"
      id: PS.M.ManualBatFault

    - label: "Can the DUT be brought into a Battery Charge Fault state?"
      id: PS.M.ManualBatChargeFault

    #
    # client / manually
    #
    - label: "Read all supported mandatory attribute"
      id: PS.C.AM-READ

    - label: "Write all supported optional attributes"
      id: PS.C.AO-WRITE

    - label: "Write all supported mandatory attribute"
      id: PS.C.AM-WRITE

    - label: "Read all supported optional attributes"
      id: PS.C.AO-READ

    # Power Source Configuration Cluster Test Plan
    - label:
          "Does the device implement the Power Source Configuration cluster as a
          server?"
      id: PSCFG.S

    - label:
          "Does the device implement the Power Source Configuration cluster as a
          client?"
      id: PSCFG.C

    #
    # server / attributes
    #
    - label: "Does the device implement the Sources attribute?"
      id: PSCFG.S.A0000

    #
    # client / manually
    #
    - label: "Read all supported optional attributes"
      id: PSCFG.C.AO-READ

    - label: "Read all supported mandatory attribute"
      id: PSCFG.C.AM-READ

    - label: "Write all supported mandatory attribute"
      id: PSCFG.C.AM-WRITE

    - label: "Write all supported optional attributes"
      id: PSCFG.C.AO-WRITE

    # Pressure Measurement Cluster Test Plan
    - label:
          "Does the device implement the Pressure Measurement cluster as a
          server?"
      id: PRS.S

    - label:
          "Does the device implement the Pressure Measurement cluster as a
          client?"
      id: PRS.C

    #PRS -- Global Attributes
    - label: "Does the device implement the ClusterRevision(PRS) attribute?"
      id: PRS.S.Afffd

    - label: "Does the device implement the FeatureMap(PRS) attribute?"
      id: PRS.S.Afffc

    - label: "Does the device implement the AttributeList(PRS) attribute?"
      id: PRS.S.Afffb

    - label: "Does the device implement the EventList(PRS) attribute?"
      id: PRS.S.Afffa

    - label: "Does the device implement the AcceptedCommandList(PRS) attribute?"
      id: PRS.S.Afff9

    - label:
          "Does the device implement the GeneratedCommandList(PRS) attribute?"
      id: PRS.S.Afff8

    #
    # server / attributes
    #
    - label: "Does the device implement the MeasuredValue attribute?"
      id: PRS.S.A0000

    - label: "Does the device implement the MinMeasuredValue attribute?"
      id: PRS.S.A0001

    - label: "Does the device implement the MaxMeasuredValue attribute?"
      id: PRS.S.A0002

    - label: "Does the device implement the Tolerance attribute?"
      id: PRS.S.A0003

    - label: "Does the device implement the ScaledValue attribute?"
      id: PRS.S.A0010

    - label: "Does the device implement the MinScaledValue attribute?"
      id: PRS.S.A0011

    - label: "Does the device implement the MinScaledValue attribute?"
      id: PRS.S.A0012

    - label: "Does the device implement the ScaledTolerance attribute?"
      id: PRS.S.A0013

    - label: "Does the device implement the Scale attribute?"
      id: PRS.S.A0014

    #
    # server / features
    #
    - label: "Does the device support extended range and resolution?"
      id: PRS.S.F00

    #
    # server / manually
    #
    - label:
          "Can the MeasuredValue attribute changed by physical control at the
          device?"
      id: PRS.M.PressureChange

    #
    # client / manually
    #
    - label: "Read all supported mandatory attribute"
      id: PRS.C.AM-READ

    - label: "Write all supported mandatory attribute"
      id: PRS.C.AM-WRITE

    - label: "Read all supported optional attributes"
      id: PRS.C.AO-READ

    - label: "Write all supported optional attributes"
      id: PRS.C.AO-WRITE

    # Pump Configuration and Control Cluster Test Plan
    - label:
          "Does the device implement the Pump Configuration and Control cluster
          as a server?"
      id: PCC.S

    - label:
          "Does the device implement the Pump Configuration and Control cluster
          as a client?"
      id: PCC.C

    #PCC -- Global Attributes
    - label: "Does the device implement the ClusterRevision(PCC) attribute?"
      id: PCC.S.Afffd

    - label: "Does the device implement the FeatureMap(PCC) attribute?"
      id: PCC.S.Afffc

    - label: "Does the device implement the AttributeList(PCC) attribute?"
      id: PCC.S.Afffb

    - label: "Does the device implement the EventList(PCC) attribute?"
      id: PCC.S.Afffa

    - label: "Does the device implement the AcceptedCommandList(PCC) attribute?"
      id: PCC.S.Afff9

    - label:
          "Does the device implement the GeneratedCommandList(PCC) attribute?"
      id: PCC.S.Afff8

    #
    # server / attributes
    #
    - label: "Does the device implement the MaxPressure attribute?"
      id: PCC.S.A0000

    - label: "Does the device implement the MaxSpeed attribute?"
      id: PCC.S.A0001

    - label: "Does the device implement the MaxFlow attribute?"
      id: PCC.S.A0002

    - label: "Does the device implement the MinConstPressure attribute?"
      id: PCC.S.A0003

    - label: "Does the device implement the MaxConstPressure attribute?"
      id: PCC.S.A0004

    - label: "Does the device implement the MinCompPressure attribute?"
      id: PCC.S.A0005

    - label: "Does the device implement the MaxCompPressure attribute?"
      id: PCC.S.A0006

    - label: "Does the device implement the MinConstSpeed attribute?"
      id: PCC.S.A0007

    - label: "Does the device implement the MaxConstSpeed attribute?"
      id: PCC.S.A0008

    - label: "Does the device implement the MinConstFlow attribute?"
      id: PCC.S.A0009

    - label: "Does the device implement the MaxConstFlow attribute?"
      id: PCC.S.A000a

    - label: "Does the device implement the MinConstTemp attribute?"
      id: PCC.S.A000b

    - label: "Does the device implement the MaxConstTemp attribute?"
      id: PCC.S.A000c

    - label: "Does the device implement the PumpStatus attribute?"
      id: PCC.S.A0010

    - label: "Does the device implement the EffectiveOperationMode attribute?"
      id: PCC.S.A0011

    - label: "Does the device implement the EffectiveControlMode attribute?"
      id: PCC.S.A0012

    - label: "Does the device implement the Capacity attribute?"
      id: PCC.S.A0013

    - label: "Does the device implement the Speed attribute?"
      id: PCC.S.A0014

    - label: "Does the device implement the LifetimeRunningHours attribute?"
      id: PCC.S.A0015

    - label: "Does the device implement the Power attribute?"
      id: PCC.S.A0016

    - label: "Does the device implement the LifetimeEnergyConsumed attribute?"
      id: PCC.S.A0017

    - label: "Does the device implement the OperationMode attribute?"
      id: PCC.S.A0020

    - label: "Does the device implement the ControlMode attribute?"
      id: PCC.S.A0021

    #
    # server / Events
    #
    - label: "Does the device implement the SupplyVoltageLow event?"
      id: PCC.S.E00

    - label: "Does the device implement the SupplyVoltageHigh event?"
      id: PCC.S.E01

    - label: "Does the device implement the PowerMissingPhase event?"
      id: PCC.S.E02

    - label: "Does the device implement the SystemPressureLow event?"
      id: PCC.S.E03

    - label: "Does the device implement the SystemPressureHigh event?"
      id: PCC.S.E04

    - label: "Does the device implement the DryRunning event?"
      id: PCC.S.E05

    - label: "Does the device implement the MotorTemperatureHigh event?"
      id: PCC.S.E06

    - label: "Does the device implement the PumpMotorFatalFailure event?"
      id: PCC.S.E07

    - label: "Does the device implement the ElectronicTemperatureHigh event?"
      id: PCC.S.E08

    - label: "Does the device implement the PumpBlocked event?"
      id: PCC.S.E09

    - label: "Does the device implement the SensorFailure event?"
      id: PCC.S.E0a

    - label: "Does the device implement the ElectronicNonFatalFailure event?"
      id: PCC.S.E0b

    - label: "Does the device implement the ElectronicFatalFailure event?"
      id: PCC.S.E0c

    - label: "Does the device implement the GeneralFault event?"
      id: PCC.S.E0d

    - label: "Does the device implement the Leakage event?"
      id: PCC.S.E0e

    - label: "Does the device implement the AirDetection event?"
      id: PCC.S.E0f

    - label: "Does the device implement the TurbineOperation event?"
      id: PCC.S.E10

    #
    # server / features
    #
    - label: "Supports operating in constant pressure mode"
      id: PCC.S.F00

    - label: "Supports operating in compensated pressure mode"
      id: PCC.S.F01

    - label: "Supports operating in constant flow mode"
      id: PCC.S.F02

    - label: "Supports operating in constant speed mode"
      id: PCC.S.F03

    - label: "Supports operating in constant temperature mode"
      id: PCC.S.F04

    - label: "Supports operating in automatic mode"
      id: PCC.S.F05

    - label: "Supports operating using local settings"
      id: PCC.S.F06

    #
    # client / manually
    #
    - label: "Read all supported mandatory attribute"
      id: PCC.C.AM-READ

    - label: "Write all supported mandatory attribute"
      id: PCC.C.AM-WRITE

    - label: "Read all supported optional attributes"
      id: PCC.C.AO-READ

    - label: "Write all supported optional attributes"
      id: PCC.C.AO-WRITE

    # Relative Humidity Measurement Cluster Test Plan
    - label:
          "Does the device implement the relative humidity measurement cluster
          as a server?"
      id: RH.S

    - label:
          "Does the device implement the relative humidity measurement cluster
          as a client?"
      id: RH.C

    #
    # server / attributes
    #
    - label: "Does the device implement the MeasuredValue attribute?"
      id: RH.S.A0000

    - label: "Does the device implement the MinMeasuredValue attribute?"
      id: RH.S.A0001

    - label: "Does the device implement the MaxMeasuredValue attribute?"
      id: RH.S.A0002

    - label: "Does the device implement the Tolerance attribute?"
      id: RH.S.A0003

    #
    # server / manually
    #
    - label:
          "Can the MeasuredValue attribute changed by physical control at the
          device?"
      id: RH.M.ManuallyControlled

    #
    # client / manually
    #
    - label: "Read all supported optional attributes"
      id: RH.C.AO-READ

    - label: "Write all supported mandatory attribute"
      id: RH.C.AM-WRITE

    - label: "Read all supported mandatory attribute"
      id: RH.C.AM-READ

    - label: "Write all supported optional attributes"
      id: RH.C.AO-WRITE

    # Scenes Cluster Test Plan
    - label: "Does the device implement the Scenes cluster as a server?"
      id: S.S

    - label: "Does the device implement the Scenes cluster as a client?"
      id: S.C

    #
    # server / attributes
    #
    - label: "Does the device implement the SceneCount attribute?"
      id: S.S.A0000

    - label: "Does the device implement the CurrentScene attribute?"
      id: S.S.A0001

    - label: "Does the device implement the CurrentGroup attribute?"
      id: S.S.A0002

    - label: "Does the device implement the SceneValid attribute?"
      id: S.S.A0003

    - label: "Does the device implement the NameSupport attribute?"
      id: S.S.A0004

    - label: "Does the device implement the LastConfiguredBy attribute?"
      id: S.S.A0005

    - label: "Does the device implement the SceneTableSize attribute?"
      id: S.S.A0006

    - label: "Does the device implement the RemainingCapacity attribute?"
      id: S.S.A0007

    #
    # server / commandsReceived
    #
    - label: "Does the device implement receiving the AddScene command?"
      id: S.S.C00.Rsp

    - label: "Does the device implement receiving the ViewScene command?"
      id: S.S.C01.Rsp

    - label: "Does the device implement receiving the RemoveScene command?"
      id: S.S.C02.Rsp

    - label: "Does the device implement receiving the RemoveAllScenes command?"
      id: S.S.C03.Rsp

    - label: "Does the device implement receiving the StoreScene command?"
      id: S.S.C04.Rsp

    - label: "Does the device implement receiving the RecallScene command?"
      id: S.S.C05.Rsp

    - label:
          "Does the device implement receiving the GetSceneMembership command?"
      id: S.S.C06.Rsp

    - label: "Does the device implement receiving the EnhancedAddScene command?"
      id: S.S.C40.Rsp

    - label:
          "Does the device implement receiving the EnhancedViewScene command?"
      id: S.S.C41.Rsp

    - label: "Does the device implement receiving the CopyScene command?"
      id: S.S.C42.Rsp

    #
    # server / features
    #
    - label: "Does the device implement the Scene Names feature?"
      id: S.S.F00

    #
    # server / manually
    #
    - label: ""
      id: S.S.AM

    - label: ""
      id: S.S.AO

    #
    # client / commandsGenerated
    #
    - label: "Does the device implement sending the AddScene command?"
      id: S.C.C00.Tx

    - label: "Does the device implement sending the ViewScene command?"
      id: S.C.C01.Tx

    - label: "Does the device implement sending the RemoveScene command?"
      id: S.C.C02.Tx

    - label: "Does the device implement sending the RemoveAllScenes command?"
      id: S.C.C03.Tx

    - label: "Does the device implement sending the StoreScene command?"
      id: S.C.C04.Tx

    - label: "Does the device implement sending the RecallScene command?"
      id: S.C.C05.Tx

    - label: "Does the device implement sending the GetSceneMembership command?"
      id: S.C.C06.Tx

    - label: "Does the device implement sending the EnhancedAddScene command?"
      id: S.C.C40.Tx

    - label: "Does the device implement sending the EnhancedViewScene command?"
      id: S.C.C41.Tx

    - label: "Does the device implement sending the CopyScene command?"
      id: S.C.C42.Tx

    #
    # client / manually
    #
    - label: "Write all supported optional attributes"
      id: S.C.AO-WRITE

    - label: "Read all supported optional attributes"
      id: S.C.AO-READ

    - label: "Write all supported mandatory attribute"
      id: S.C.AM-WRITE

    - label: "Read all supported mandatory attribute"
      id: S.C.AM-READ

    # Software Diagnostics Cluster Test Plan
    - label:
          "Does the device implement the Software Diagnostics cluster as a
          server?"
      id: DGSW.S

    - label:
          "Does the device implement the Software Diagnostics cluster as a
          client?"
      id: DGSW.C

    #DGSW -- Global Attributes
    - label: "Does the device implement the ClusterRevision(DGSW) attribute?"
      id: DGSW.S.Afffd

    - label: "Does the device implement the FeatureMap(DGSW) attribute?"
      id: DGSW.S.Afffc

    - label: "Does the device implement the AttributeList(DGSW) attribute?"
      id: DGSW.S.Afffb

    - label: "Does the device implement the EventList(DGSW) attribute?"
      id: DGSW.S.Afffa

    - label:
          "Does the device implement the AcceptedCommandList(DGSW) attribute?"
      id: DGSW.S.Afff9

    - label:
          "Does the device implement the GeneratedCommandList(DGSW) attribute?"
      id: DGSW.S.Afff8

    #
    # server / attributes
    #
    - label: "Implement the ThreadMetrics struct attribute."
      id: DGSW.S.A0000

    - label:
          "Indicate the current amount of heap memory, in bytes, that are free
          for allocation."
      id: DGSW.S.A0001

    - label:
          "Indicate the current amount of heap memory, in bytes, that is being
          used."
      id: DGSW.S.A0002

    - label:
          "Indicate the maximum amount of heap memory, in bytes, that has been
          used by the Node."
      id: DGSW.S.A0003

    #
    # server / commandsReceived
    #
    - label:
          "Resets the StackFreeMinimum field of the ThreadMetrics attribute and
          the CurrentHeapHighWatermark attribute."
      id: DGSW.S.C00.Rsp

    #
    # server / Events
    #
    - label: "Implement the SoftwareFault event."
      id: DGSW.S.E00

    #
    # server / features
    #
    - label: "The metrics for high watermark related to memory consumption."
      id: DGSW.S.F00

    #
    # client / attributes
    #
    - label:
          "Does the DUT(client) have access privileges for the ThreadMetrics
          attribute implemented on the server?"
      id: DGSW.C.A0000

    - label:
          "Does the DUT(client) have access privileges for the CurrentHeapFree
          attribute implemented on the server?"
      id: DGSW.C.A0001

    - label:
          "Does the DUT(client) have access privileges for the CurrentHeapUsed
          attribute implemented on the server?"
      id: DGSW.C.A0002

    - label:
          "Does the DUT(client) have access privileges for the
          CurrentHeapHighWatermark attribute implemented on the server?"
      id: DGSW.C.A0003

    #
    # client / commandsGenerated
    #
    - label:
          "Resets the StackFreeMinimum field of the ThreadMetrics attribute and
          the CurrentHeapHighWatermark attribute."
      id: DGSW.C.C00.Tx

    # Switch Cluster Test Plan
    - label: "Does the device implement the Switch cluster as a server?"
      id: SWTCH.S

    - label: "Does the device implement the Switch cluster as a client?"
      id: SWTCH.C

    #
    # server / features
    #
    - label: "Does the device represent a Latching Switch?"
      id: SWTCH.S.F00

    - label: "Does the device represent a Momentary Switch?"
      id: SWTCH.S.F01

    - label: "Does the MS device support Momentary Switch Release?"
      id: SWTCH.S.F02

    - label: "Does the MS device support Momentary Switch LongPress?"
      id: SWTCH.S.F03

    - label: "Does the MS device support Momentary Switch MultiPress?"
      id: SWTCH.S.F04

    #
    # client / features
    #
    - label: "Does the DUT support a Latching Switch?"
      id: SWTCH.C.F00

    - label: "Does the DUT support a Momentary Switch?"
      id: SWTCH.C.F01

    - label: "Does the DUT support Momentary Switch Release?"
      id: SWTCH.C.F02

    - label: "Does the DUT support Momentary Switch LongPress?"
      id: SWTCH.C.F03

    - label: "Does the DUT support Momentary Switch MultiPress?"
      id: SWTCH.C.F04

    #
    # client / manually
    #
    - label:
          "Does the DUT support reading attribute to get switch state (polling)?"
      id: SWTCH.C.M.RA

    - label: "Does the DUT support eventing to get switch state changes?"
      id: SWTCH.C.M.EV

    - label: "Write all supported optional attributes"
      id: SWTCH.C.AO-WRITE

    - label: "Read all supported mandatory attribute"
      id: SWTCH.C.AM-READ

    - label: "Read all supported optional attributes"
      id: SWTCH.C.AO-READ

    - label: "Write all supported mandatory attribute"
      id: SWTCH.C.AM-WRITE

    # Temperature Measurement Cluster Test Plan
    - label:
          "Does the device implement the temperature measurement cluster as a
          server?"
      id: TMP.S

    - label:
          "Does the device implement the temperature measurement cluster as a
          client?"
      id: TMP.C

    #
    # server / attributes
    #
    - label: "Does the device implement the MeasuredValue attribute?"
      id: TMP.S.A0000

    - label: "Does the device implement the MinMeasuredValue attribute?"
      id: TMP.S.A0001

    - label: "Does the device implement the MaxMeasuredValue attribute?"
      id: TMP.S.A0002

    - label: "Does the device implement the Tolerance attribute?"
      id: TMP.S.A0003

    #
    # server / manually
    #
    - label:
          "Can the MeasuredValue attribute changed by physical control at the
          device?"
      id: TMP.M.ManuallyControlled

    #
    # client / manually
    #
    - label: "Read all supported optional attributes"
      id: TMP.C.AO-READ

    - label: "Write all supported optional attributes"
      id: TMP.C.AO-WRITE

    - label: "Read all supported mandatory attribute"
      id: TMP.C.AM-READ

    - label: "Write all supported mandatory attribute"
      id: TMP.C.AM-WRITE

    # Thermostat Cluster Test Plan
    - label: "Does the device implement the Thermostat cluster as a server?"
      id: TSTAT.S

    - label: "Does the device implement the Thermostat cluster as a client?"
      id: TSTAT.C

    #
    # server / attributes
    #
    - label: "Does the device implement the LocalTemperature attribute?"
      id: TSTAT.S.A0000

    - label: "Does the device implement the OutdoorTemperature attribute?"
      id: TSTAT.S.A0001

    - label: "Does the device implement the Occupancy attribute?"
      id: TSTAT.S.A0002

    - label: "Does the device implement the AbsMinHeatSetpointLimit attribute?"
      id: TSTAT.S.A0003

    - label: "Does the device implement the AbsMaxHeatSetpointLimit attribute?"
      id: TSTAT.S.A0004

    - label: "Does the device implement the AbsMinCoolSetpointLimit attribute?"
      id: TSTAT.S.A0005

    - label: "Does the device implement the AbsMaxCoolSetpointLimit attribute?"
      id: TSTAT.S.A0006

    - label: "Does the device implement the PICoolingDemand attribute?"
      id: TSTAT.S.A0007

    - label: "Does the device implement the PIHeatingDemand attribute?"
      id: TSTAT.S.A0008

    - label:
          "Does the device implement the HVACSystemTypeConfiguration attribute?"
      id: TSTAT.S.A0009

    - label:
          "Does the device implement the LocalTemperatureCalibration attribute?"
      id: TSTAT.S.A0010

    - label: "Does the device implement the OccupiedCoolingSetpoint attribute?"
      id: TSTAT.S.A0011

    - label: "Does the device implement the OccupiedHeatingSetpoint attribute?"
      id: TSTAT.S.A0012

    - label:
          "Does the device implement the UnoccupiedCoolingSetpoint attribute?"
      id: TSTAT.S.A0013

    - label:
          "Does the device implement the UnoccupiedHeatingSetpoint attribute?"
      id: TSTAT.S.A0014

    - label: "Does the device implement the MinHeatSetpointLimit attribute?"
      id: TSTAT.S.A0015

    - label: "Does the device implement the MaxHeatSetpointLimit attribute?"
      id: TSTAT.S.A0016

    - label: "Does the device implement the MinCoolSetpointLimit attribute?"
      id: TSTAT.S.A0017

    - label: "Does the device implement the MaxCoolSetpointLimit attribute?"
      id: TSTAT.S.A0018

    - label: "Does the device implement the MinSetpointDeadBand attribute?"
      id: TSTAT.S.A0019

    - label: "Does the device implement the RemoteSensing attribute?"
      id: TSTAT.S.A001a

    - label:
          "Does the device implement the ControlSequenceOfOperation attribute?"
      id: TSTAT.S.A001b

    - label: "Does the device implement the SystemMode attribute?"
      id: TSTAT.S.A001c

    - label: "Does the device implement the AlarmMask attribute?"
      id: TSTAT.S.A001d

    - label: "Does the device implement the ThermostatRunningMode attribute?"
      id: TSTAT.S.A001e

    - label: "Does the device implement the StartOfWeek attribute?"
      id: TSTAT.S.A0020

    - label:
          "Does the device implement the NumberOfWeeklyTransitions attribute?"
      id: TSTAT.S.A0021

    - label: "Does the device implement the NumberOfDailyTransitions attribute?"
      id: TSTAT.S.A0022

    - label: "Does the device implement the TemperatureSetpointHold attribute?"
      id: TSTAT.S.A0023

    - label:
          "Does the device implement the TemperatureSetpointHoldDuration
          attribute?"
      id: TSTAT.S.A0024

    - label:
          "Does the device implement the ThermostatProgrammingOperationMode
          attribute?"
      id: TSTAT.S.A0025

    - label: "Does the device implement the ThermostatRunningState attribute?"
      id: TSTAT.S.A0029

    - label: "Does the device implement the SetpointChangeSource attribute?"
      id: TSTAT.S.A0030

    - label: "Does the device implement the SetpointChangeAmount attribute?"
      id: TSTAT.S.A0031

    - label:
          "Does the device implement the SetpointChangeSourceTimestamp
          attribute?"
      id: TSTAT.S.A0032

    - label: "Does the device implement the OccupiedSetback attribute?"
      id: TSTAT.S.A0034

    - label: "Does the device implement the OccupiedSetbackMin attribute?"
      id: TSTAT.S.A0035

    - label: "Does the device implement the OccupiedSetbackMax attribute?"
      id: TSTAT.S.A0036

    - label: "Does the device implement the UnoccupiedSetback attribute?"
      id: TSTAT.S.A0037

    - label: "Does the device implement the UnoccupiedSetbackMin attribute?"
      id: TSTAT.S.A0038

    - label: "Does the device implement the UnoccupiedSetbackMax attribute?"
      id: TSTAT.S.A0039

    - label: "Does the device implement the EmergencyHeatDelta attribute?"
      id: TSTAT.S.A003a

    - label: "Does the device implement the ACType attribute?"
      id: TSTAT.S.A0040

    - label: "Does the device implement the ACCapacity attribute?"
      id: TSTAT.S.A0041

    - label: "Does the device implement the ACRefrigerantType attribute?"
      id: TSTAT.S.A0042

    - label: "Does the device implement the ACCompressorType attribute?"
      id: TSTAT.S.A0043

    - label: "Does the device implement the ACErrorCode attribute?"
      id: TSTAT.S.A0044

    - label: "Does the device implement the ACLouverPosition attribute?"
      id: TSTAT.S.A0045

    - label: "Does the device implement the ACCoilTemperature attribute?"
      id: TSTAT.S.A0046

    - label: "Does the device implement the ACCapacityFormat attribute?"
      id: TSTAT.S.A0047

    #
    # server / commandsReceived
    #
    - label:
          "Does the device implement receiving the SetpointRaiseLower command?"
      id: TSTAT.S.C00.Rsp

    - label:
          "Does the device implement receiving the SetWeeklySchedule command?"
      id: TSTAT.S.C01.Rsp

    - label:
          "Does the device implement receiving the GetWeeklySchedule command?"
      id: TSTAT.S.C02.Rsp

    - label:
          "Does the device implement receiving the ClearWeeklySchedule command?"
      id: TSTAT.S.C03.Rsp

    - label:
          "Does the device implement receiving the GetRelayStatusLog command?"
      id: TSTAT.S.C04.Rsp

    #
    # server / commandsGenerated
    #
    - label:
          "Does the device implement sending the GetWeeklyScheduleResponse
          command?"
      id: TSTAT.S.C00.Tx

    - label:
          "Does the device implement sending the GetRelayStatusLogResponse
          command?"
      id: TSTAT.S.C01.Tx

    #
    # server / features
    #
    - label: "Thermostat is capable of managing a heating device"
      id: TSTAT.S.F00

    - label: "Thermostat is capable of managing a cooling device"
      id: TSTAT.S.F01

    - label: "Supports Occupied and Unoccupied setpoints"
      id: TSTAT.S.F02

    - label: "Supports a weekly schedule of setpoint transitions"
      id: TSTAT.S.F03

    - label: "Supports configurable setback (or span)"
      id: TSTAT.S.F04

    - label: "Supports a System Mode of Auto"
      id: TSTAT.S.F05

    #
    # server / manually
    #
    - label: "Is the HVACSystemTypeConfiguration attribute writeable?"
      id: TSTAT.S.M.HVACSystemTypeConfigurationWritable

    - label: "Is the MinSetpointDeadBand attribute writeable?"
      id: TSTAT.S.M.MinSetpointDeadBandWritable

    #
    # client / commandsReceived
    #
    - label:
          "Does the device implement receiving the GetWeeklyScheduleResponse
          command?"
      id: TSTAT.C.C00.Rsp

    - label:
          "Does the device implement receiving the GetRelayStatusLogResponse
          command?"
      id: TSTAT.C.C01.Rsp

    #
    # client / commandsGenerated
    #
    - label: "Does the device implement sending the SetpointRaiseLower command?"
      id: TSTAT.C.C00.Tx

    - label: "Does the device implement sending the SetWeeklySchedule command?"
      id: TSTAT.C.C01.Tx

    - label: "Does the device implement sending the GetWeeklySchedule command?"
      id: TSTAT.C.C02.Tx

    - label:
          "Does the device implement sending the ClearWeeklySchedule command?"
      id: TSTAT.C.C03.Tx

    - label: "Does the device implement sending the GetRelayStatusLog command?"
      id: TSTAT.C.C04.Tx

    #
    # client / manually
    #
    - label: "Read all supported optional attributes"
      id: TSTAT.C.AO-READ

    - label: "Write all supported optional attributes"
      id: TSTAT.C.AO-WRITE

    - label: "Write all supported mandatory attribute"
      id: TSTAT.C.AM-WRITE

    - label: "Read all supported mandatory attribute"
      id: TSTAT.C.AM-READ

    # Thermostat User Configuration Cluster Test Plan
    - label:
          "Does the device implement the Thermostat User Configuration cluster
          as a server?"
      id: TSUIC.S

    - label:
          "Does the device implement the Thermostat User Configuration cluster
          as a client?"
      id: TSUIC.C

    #
    # server / attributes
    #
    - label: "Does the device implement the TemperatureDisplayMode attribute?"
      id: TSUIC.S.A0000

    - label: "Does the device implement the KeypadLockout attribute?"
      id: TSUIC.S.A0001

    - label:
          "Does the device implement the ScheduleProgrammingVisibility
          attribute?"
      id: TSUIC.S.A0002

    #
    # client / manually
    #
    - label: "Read all supported mandatory attribute"
      id: TSUIC.C.AM-READ

    - label: "Write all supported mandatory attribute"
      id: TSUIC.C.AM-WRITE

    - label: "Read all supported optional attributes"
      id: TSUIC.C.AO-READ

    - label: "Write all supported optional attributes"
      id: TSUIC.C.AO-WRITE

    # Thread Network Diagnostics Cluster Test Plan
    - label:
          "Does the device implement the Thread Diagnostics cluster as a server?"
      id: DGTHREAD.S

    - label:
          "Does the device implement the Thread Diagnostics cluster as a client?"
      id: DGTHREAD.C

    #
    # server / attributes
    #
    - label: "Does the DUT(server) support the Channel attribute?"
      id: DGTHREAD.S.A0000

    - label: "Does the DUT(server) support the RoutingRole attribute?"
      id: DGTHREAD.S.A0001

    - label: "Does the DUT(server) support the NetworkName attribute?"
      id: DGTHREAD.S.A0002

    - label: "Does the DUT(server) support the PanId attribute?"
      id: DGTHREAD.S.A0003

    - label: "Does the DUT(server) support the ExtendedPanId attribute?"
      id: DGTHREAD.S.A0004

    - label: "Does the DUT(server) support the MeshLocalPrefix attribute?"
      id: DGTHREAD.S.A0005

    - label: "Does the DUT(server) support the OverrunCount attribute?"
      id: DGTHREAD.S.A0006

    - label: "Does the DUT(server) support the NeighborTable attribute?"
      id: DGTHREAD.S.A0007

    - label: "Does the DUT(server) support the RouteTable attribute?"
      id: DGTHREAD.S.A0008

    - label: "Does the DUT(server) support the PartitionId attribute?"
      id: DGTHREAD.S.A0009

    - label: "Does the DUT(server) support the Weighting attribute?"
      id: DGTHREAD.S.A000a

    - label: "Does the DUT(server) support the DataVersion attribute?"
      id: DGTHREAD.S.A000b

    - label: "Does the DUT(server) support the StableDataVersion attribute?"
      id: DGTHREAD.S.A000c

    - label: "Does the DUT(server) support the LeaderRouterId attribute?"
      id: DGTHREAD.S.A000d

    - label: "Does the DUT(server) support the DetachedRoleCount attribute?"
      id: DGTHREAD.S.A000e

    - label: "Does the DUT(server) support the ChildRoleCount attribute?"
      id: DGTHREAD.S.A000f

    - label: "Does the DUT(server) support the RouterRoleCount attribute?"
      id: DGTHREAD.S.A0010

    - label: "Does the DUT(server) support the LeaderRoleCount attribute?"
      id: DGTHREAD.S.A0011

    - label: "Does the DUT(server) support the AttachAttemptCount attribute?"
      id: DGTHREAD.S.A0012

    - label:
          "Does the DUT(server) support the PartitionIdChangeCount attribute?"
      id: DGTHREAD.S.A0013

    - label:
          "Does the DUT(server) support the BetterPartitionAttachAttemptCount
          attribute?"
      id: DGTHREAD.S.A0014

    - label: "Does the DUT(server) support the ParentChangeCount attribute?"
      id: DGTHREAD.S.A0015

    - label: "Does the DUT(server) support the TxTotalCount attribute?"
      id: DGTHREAD.S.A0016

    - label: "Does the DUT(server) support the TxUnicastCount attribute?"
      id: DGTHREAD.S.A0017

    - label: "Does the DUT(server) support the TxBroadcastCount attribute?"
      id: DGTHREAD.S.A0018

    - label: "Does the DUT(server) support the TxAckRequestedCount attribute?"
      id: DGTHREAD.S.A0019

    - label: "Does the DUT(server) support the TxAckedCount attribute?"
      id: DGTHREAD.S.A001a

    - label: "Does the DUT(server) support the TxNoAckRequestedCount attribute?"
      id: DGTHREAD.S.A001b

    - label: "Does the DUT(server) support the TxDataCount attribute?"
      id: DGTHREAD.S.A001c

    - label: "Does the DUT(server) support the TxDataPollCount attribute?"
      id: DGTHREAD.S.A001d

    - label: "Does the DUT(server) support the TxBeaconCount attribute?"
      id: DGTHREAD.S.A001e

    - label: "Does the DUT(server) support the TxBeaconRequestCount attribute?"
      id: DGTHREAD.S.A001f

    - label: "Does the DUT(server) support the TxOtherCount attribute?"
      id: DGTHREAD.S.A0020

    - label: "Does the DUT(server) support the TxRetryCount attribute?"
      id: DGTHREAD.S.A0021

    - label:
          "Does the DUT(server) support the TxDirectMaxRetryExpiryCount
          attribute?"
      id: DGTHREAD.S.A0022

    - label:
          "Does the DUT(server) support the TxIndirectMaxRetryExpiryCount
          attribute?"
      id: DGTHREAD.S.A0023

    - label: "Does the DUT(server) support the TxErrCcaCount attribute?"
      id: DGTHREAD.S.A0024

    - label: "Does the DUT(server) support the TxErrAbortCount attribute?"
      id: DGTHREAD.S.A0025

    - label: "Does the DUT(server) support the TxErrBusyChannelCount attribute?"
      id: DGTHREAD.S.A0026

    - label: "Does the DUT(server) support the RxTotalCount attribute?"
      id: DGTHREAD.S.A0027

    - label: "Does the DUT(server) support the RxUnicastCount attribute?"
      id: DGTHREAD.S.A0028

    - label: "Does the DUT(server) support the RxBroadcastCount attribute?"
      id: DGTHREAD.S.A0029

    - label: "Does the DUT(server) support the RxDataCount attribute?"
      id: DGTHREAD.S.A002a

    - label: "Does the DUT(server) support the RxDataPollCount attribute?"
      id: DGTHREAD.S.A002b

    - label: "Does the DUT(server) support the RxBeaconCount attribute?"
      id: DGTHREAD.S.A002c

    - label: "Does the DUT(server) support the RxBeaconRequestCount attribute?"
      id: DGTHREAD.S.A002d

    - label: "Does the DUT(server) support the RxOtherCount attribute?"
      id: DGTHREAD.S.A002e

    - label:
          "Does the DUT(server) support the RxAddressFilteredCount attribute?"
      id: DGTHREAD.S.A002f

    - label:
          "Does the DUT(server) support the RxDestAddrFilteredCount attribute?"
      id: DGTHREAD.S.A0030

    - label: "Does the DUT(server) support the RxDuplicatedCount attribute?"
      id: DGTHREAD.S.A0031

    - label: "Does the DUT(server) support the RxErrNoFrameCount attribute?"
      id: DGTHREAD.S.A0032

    - label:
          "Does the DUT(server) support the RxErrUnknownNeighborCount attribute?"
      id: DGTHREAD.S.A0033

    - label:
          "Does the DUT(server) support the RxErrInvalidSrcAddrCount attribute?"
      id: DGTHREAD.S.A0034

    - label: "Does the DUT(server) support the RxErrSecCount attribute?"
      id: DGTHREAD.S.A0035

    - label: "Does the DUT(server) support the RxErrFcsCount attribute?"
      id: DGTHREAD.S.A0036

    - label: "Does the DUT(server) support the RxErrOtherCount attribute?"
      id: DGTHREAD.S.A0037

    - label: "Does the DUT(server) support the ActiveTimestamp attribute?"
      id: DGTHREAD.S.A0038

    - label: "Does the DUT(server) support the PendingTimestamp attribute?"
      id: DGTHREAD.S.A0039

    - label: "Does the DUT(server) support the Delay attribute?"
      id: DGTHREAD.S.A003a

    - label: "Does the DUT(server) support the SecurityPolicy attribute?"
      id: DGTHREAD.S.A003b

    - label: "Does the DUT(server) support the ChannelPage0Mask attribute?"
      id: DGTHREAD.S.A003c

    - label:
          "Does the DUT(server) support the OperationalDatasetComponents
          attribute?"
      id: DGTHREAD.S.A003d

    - label: "Does the DUT(server) support the ActiveNetworkFaults attribute?"
      id: DGTHREAD.S.A003e

    #
    # server / commandsReceived
    #
    - label:
          "Does the Device(Server) implement receiving the ResetCounts command?"
      id: DGTHREAD.S.C00.Rsp

    #
    # server / Events
    #
    - label: "Does the DUT(server) support the ConnectionStatus event?"
      id: DGTHREAD.S.E00

    - label: "Does the DUT(server) support the NetworkFaultChange event?"
      id: DGTHREAD.S.E01

    #
    # server / features
    #
    - label:
          "Does the DUT(server) support the Server supports the counts for the
          number of received and transmitted packets feature?"
      id: DGTHREAD.S.F00

    - label:
          "Does the DUT(server) support the Server supports the counts for the
          number of errors that have occurred during the reception and
          transmission feature?"
      id: DGTHREAD.S.F01

    - label:
          "Does the DUT(server) support the Server supports the counts for
          various MLE layer happenings. feature?"
      id: DGTHREAD.S.F02

    - label:
          "Does the DUT(server) support the Server supports the counts for
          various MAC layer happenings feature?"
      id: DGTHREAD.S.F03

    #
    # client / attributes
    #
    - label:
          "Does the DUT(client) have access privileges for the Channel attribute
          implemented on the server?"
      id: DGTHREAD.C.A0000

    - label:
          "Does the DUT(clientr) support the RoutingRole attribute implemented
          on the server?"
      id: DGTHREAD.C.A0001

    - label:
          "Does the DUT(client) have access privileges for the NetworkName
          attribute implemented on the server?"
      id: DGTHREAD.C.A0002

    - label:
          "Does the DUT(client) have access privileges for the PanId attribute
          implemented on the server?"
      id: DGTHREAD.C.A0003

    - label:
          "Does the DUT(clientr) support the ExtendedPanId attribute implemented
          on the server?"
      id: DGTHREAD.C.A0004

    - label:
          "Does the DUT(client) have access privileges for the MeshLocalPrefix
          attribute implemented on the server?"
      id: DGTHREAD.C.A0005

    - label:
          "Does the DUT(client) have access privileges for the OverrunCount
          attribute implemented on the server?"
      id: DGTHREAD.C.A0006

    - label:
          "Does the DUT(client) have access privileges for the NeighborTable
          attribute implemented on the server?"
      id: DGTHREAD.C.A0007

    - label:
          "Does the DUT(client) have access privileges for the RouteTable
          attribute implemented on the server?"
      id: DGTHREAD.C.A0008

    - label:
          "Does the DUT(client) have access privileges for the PartitionId
          attribute implemented on the server?"
      id: DGTHREAD.C.A0009

    - label:
          "Does the DUT(server) support the Weighting attribute implemented on
          the server?"
      id: DGTHREAD.C.A000a

    - label:
          "Does the DUT(client) have access privileges for the DataVersion
          attribute implemented on the server?"
      id: DGTHREAD.C.A000b

    - label:
          "Does the DUT(client) have access privileges for the StableDataVersion
          attribute implemented on the server?"
      id: DGTHREAD.C.A000c

    - label:
          "Does the DUT(client) have access privileges for the LeaderRouterId
          attribute implemented on the server?"
      id: DGTHREAD.C.A000d

    - label:
          "Does the DUT(client) have access privileges for the DetachedRoleCount
          attribute implemented on the server?"
      id: DGTHREAD.C.A000e

    - label:
          "Does the DUT(client) have access privileges for the ChildRoleCount
          attribute implemented on the server?"
      id: DGTHREAD.C.A000f

    - label:
          "Does the DUT(client) have access privileges for the RouterRoleCount
          attribute implemented on the server?"
      id: DGTHREAD.C.A0010

    - label:
          "Does the DUT(client) have access privileges for the LeaderRoleCount
          attribute implemented on the server?"
      id: DGTHREAD.C.A0011

    - label:
          "Does the DUT(client) have access privileges for the
          AttachAttemptCount attribute implemented on the server?"
      id: DGTHREAD.C.A0012

    - label:
          "Does the DUT(client) have access privileges for the
          PartitionIdChangeCount attribute implemented on the server?"
      id: DGTHREAD.C.A0013

    - label:
          "Does the DUT(client) have access privileges for the
          BetterPartitionAttachAttemptCount attribute implemented on the server?"
      id: DGTHREAD.C.A0014

    - label:
          "Does the DUT(client) have access privileges for the ParentChangeCount
          attribute implemented on the server?"
      id: DGTHREAD.C.A0015

    - label:
          "Does the DUT(client) have access privileges for the TxTotalCount
          attribute implemented on the server?"
      id: DGTHREAD.C.A0016

    - label:
          "Does the DUT(client) have access privileges for the TxUnicastCount
          attribute implemented on the server?"
      id: DGTHREAD.C.A0017

    - label:
          "Does the DUT(client) have access privileges for the TxBroadcastCount
          attribute implemented on the server?"
      id: DGTHREAD.C.A0018

    - label:
          "Does the DUT(client) have access privileges for the
          TxAckRequestedCount attribute implemented on the server?"
      id: DGTHREAD.C.A0019

    - label:
          "Does the DUT(client) have access privileges for the TxAckedCount
          attribute implemented on the server?"
      id: DGTHREAD.C.A001a

    - label:
          "Does the DUT(client) have access privileges for the
          TxNoAckRequestedCount attribute implemented on the server?"
      id: DGTHREAD.C.A001b

    - label:
          "Does the DUT(client) have access privileges for the TxDataCount
          attribute implemented on the server?"
      id: DGTHREAD.C.A001c

    - label:
          "Does the DUT(client) have access privileges for the TxDataPollCount
          attribute implemented on the server?"
      id: DGTHREAD.C.A001d

    - label:
          "Does the DUT(client) have access privileges for the TxBeaconCount
          attribute implemented on the server?"
      id: DGTHREAD.C.A001e

    - label:
          "Does the DUT(client) have access privileges for the
          TxBeaconRequestCount attribute implemented on the server?"
      id: DGTHREAD.C.A001f

    - label:
          "Does the DUT(client) have access privileges for the TxOtherCount
          attribute implemented on the server?"
      id: DGTHREAD.C.A0020

    - label:
          "Does the DUT(client) have access privileges for the TxRetryCount
          attribute implemented on the server?"
      id: DGTHREAD.C.A0021

    - label:
          "Does the DUT(client) have access privileges for the
          TxDirectMaxRetryExpiryCount attribute implemented on the server?"
      id: DGTHREAD.C.A0022

    - label:
          "Does the DUT(client) have access privileges for the
          TxIndirectMaxRetryExpiryCount attribute implemented on the server?"
      id: DGTHREAD.C.A0023

    - label:
          "Does the DUT(client) have access privileges for the TxErrCcaCount
          attribute implemented on the server?"
      id: DGTHREAD.C.A0024

    - label:
          "Does the DUT(client) have access privileges for the TxErrAbortCount
          attribute implemented on the server?"
      id: DGTHREAD.C.A0025

    - label:
          "Does the DUT(client) have access privileges for the
          TxErrBusyChannelCount attribute implemented on the server?"
      id: DGTHREAD.C.A0026

    - label:
          "Does the DUT(client) have access privileges for the RxTotalCount
          attribute implemented on the server?"
      id: DGTHREAD.C.A0027

    - label:
          "Does the DUT(client) have access privileges for the RxUnicastCount
          attribute implemented on the server?"
      id: DGTHREAD.C.A0028

    - label:
          "Does the DUT(client) have access privileges for the RxBroadcastCount
          attribute implemented on the server?"
      id: DGTHREAD.C.A0029

    - label:
          "Does the DUT(client) have access privileges for the RxDataCount
          attribute implemented on the server?"
      id: DGTHREAD.C.A002a

    - label:
          "Does the DUT(client) have access privileges for the RxDataPollCount
          attribute implemented on the server?"
      id: DGTHREAD.C.A002b

    - label:
          "Does the DUT(client) have access privileges for the RxBeaconCount
          attribute implemented on the server?"
      id: DGTHREAD.C.A002c

    - label:
          "Does the DUT(client) have access privileges for the
          RxBeaconRequestCount attribute implemented on the server?"
      id: DGTHREAD.C.A002d

    - label:
          "Does the DUT(client) have access privileges for the RxOtherCount
          attribute implemented on the server?"
      id: DGTHREAD.C.A002e

    - label:
          "Does the DUT(client) have access privileges for the
          RxAddressFilteredCount attribute implemented on the server?"
      id: DGTHREAD.C.A002f

    - label:
          "Does the DUT(client) have access privileges for the
          RxDestAddrFilteredCount attribute implemented on the server?"
      id: DGTHREAD.C.A0030

    - label:
          "Does the DUT(client) have access privileges for the RxDuplicatedCount
          attribute implemented on the server?"
      id: DGTHREAD.C.A0031

    - label:
          "Does the DUT(client) have access privileges for the RxErrNoFrameCount
          attribute implemented on the server?"
      id: DGTHREAD.C.A0032

    - label:
          "Does the DUT(client) have access privileges for the
          RxErrUnknownNeighborCount attribute implemented on the server?"
      id: DGTHREAD.C.A0033

    - label:
          "Does the DUT(client) have access privileges for the
          RxErrInvalidSrcAddrCount attribute implemented on the server?"
      id: DGTHREAD.C.A0034

    - label:
          "Does the DUT(client) have access privileges for the RxErrSecCount
          attribute implemented on the server?"
      id: DGTHREAD.C.A0035

    - label:
          "Does the DUT(client) have access privileges for the RxErrFcsCount
          attribute implemented on the server?"
      id: DGTHREAD.C.A0036

    - label:
          "Does the DUT(client) have access privileges for the RxErrOtherCount
          attribute implemented on the server?"
      id: DGTHREAD.C.A0037

    - label:
          "Does the DUT(client) have access privileges for the ActiveTimestamp
          attribute implemented on the server?"
      id: DGTHREAD.C.A0038

    - label:
          "Does the DUT(client) have access privileges for the PendingTimestamp
          attribute implemented on the server?"
      id: DGTHREAD.C.A0039

    - label:
          "Does the DUT(client) have access privileges for the Delay attribute
          implemented on the server?"
      id: DGTHREAD.C.A003a

    - label:
          "Does the DUT(client) have access privileges for the SecurityPolicy
          attribute implemented on the server?"
      id: DGTHREAD.C.A003b

    - label:
          "Does the DUT(client) have access privileges for the ChannelPage0Mask
          attribute implemented on the server?"
      id: DGTHREAD.C.A003c

    - label:
          "Does the DUT(client) have access privileges for the
          OperationalDatasetComponents attribute implemented on the server?"
      id: DGTHREAD.C.A003d

    - label:
          "Does the DUT(client) have access privileges for the
          ActiveNetworkFaults attribute implemented on the server?"
      id: DGTHREAD.C.A003e

    #
    # client / commandsGenerated
    #
    - label:
          "Does the Device(client) invoking/generating the ResetCounts command?"
      id: DGTHREAD.C.C00.Tx

    #
    # client / Events
    #
    - label:
          "Does the DUT(client) support receiving the ConnectionStatus event?"
      id: DGTHREAD.C.E00

    - label:
          "Does the DUT(client) support receiving the NetworkFaultChange event?"
      id: DGTHREAD.C.E01

    # Time Format Localization Cluster Test Plan
    - label:
          "Does the device implement the Time Format Localization cluster as a
          server?"
      id: LTIME.S

    - label:
          "Does the device implement the Time Format Localization cluster as a
          client?"
      id: LTIME.C

    #
    # server / attributes
    #
    - label: "Does the device implement the HourFormat attribute ?"
      id: LTIME.S.A0000

    - label: "Does the device implement the ActiveCalendarType attribute ?"
      id: LTIME.S.A0001

    - label: "Does the device implement the SupportedCalendarTypes attribute ?"
      id: LTIME.S.A0002

    - label:
          "Does the device implement the (0xFFF8) GeneratedCommandList attribute
          ?"
      id: LTIME.S.Afff8

    - label:
          "Does the device implement the (0xFFF9) AcceptedCommandList attribute
          ?"
      id: LTIME.S.Afff9

    - label: "Does the device implement the (0xFFFA) EventList attribute ?"
      id: LTIME.S.Afffa

    - label: "Does the device implement the (0xFFFB) AttributeList attribute ?"
      id: LTIME.S.Afffb

    - label: "Does the device implement the (0xFFFC) FeatureMap attribute ?"
      id: LTIME.S.Afffc

    - label:
          "Does the device implement the (0xFFFD) ClusterRevision attribute ?"
      id: LTIME.S.Afffd

    - label: "Does the DUT (Server) support 12 Hr Hour Format ?"
      id: LTIME.S.A0000.12HR

    - label: "Does the DUT (Server) support 24 Hr Hour Format ?"
      id: LTIME.S.A0000.24HR

    #
    # client / attributes
    #
    - label:
          "Does the DUT(client) have access privileges for the HourFormat
          attribute implemented on the server ?"
      id: LTIME.C.A0000

    - label:
          "Does the DUT(client) have access privileges for the
          ActiveCalendarType attribute implemented on the server ?"
      id: LTIME.C.A0001

    - label:
          "Does the DUT(client) have access privileges for the
          SupportedCalendarTypes attribute implemented on the server ?"
      id: LTIME.C.A0002

    - label:
          "Does the DUT(client) have access privileges for the (0xFFF8)
          GeneratedCommandList attribute implemented on the server ?"
      id: LTIME.C.Afff8

    - label:
          "Does the DUT(client) have access privileges for the (0xFFF9)
          AcceptedCommandList attribute implemented on the server ?"
      id: LTIME.C.Afff9

    - label:
          "Does the DUT(client) have access privileges for the (0xFFFA)
          EventList attribute implemented on the server ?"
      id: LTIME.C.Afffa

    - label:
          "Does the DUT(client) have access privileges for the (0xFFFB)
          AttributeList attribute implemented on the server ?"
      id: LTIME.C.Afffb

    - label:
          "Does the DUT(client) have access privileges for the (0xFFFC)
          FeatureMap attribute implemented on the server ?"
      id: LTIME.C.Afffc

    - label:
          "Does the DUT(client) have access privileges for the (0xFFFD)
          ClusterRevision attribute implemented on the server ?"
      id: LTIME.C.Afffd

    - label: "Does the DUT (Client) support 12 Hr Hour Format ?"
      id: LTIME.C.A0000.12HR

    - label: "Does the DUT (Client) support 24 Hr Hour Format ?"
      id: LTIME.C.A0000.24HR

    # Unit Localization Cluster Test Plan
    - label: "Does the device implement the Unit Localization as a server?"
      id: LUNIT.S

    - label: "Does the device implement the Unit Localization as a client?"
      id: LUNIT.C

    #
    # server / attributes
    #
    - label: "Does the device support the TemperatureUnit attribute ?"
      id: LUNIT.S.A0000

    - label:
          "Does the device implement the (0xFFF8) GeneratedCommandList attribute
          ?"
      id: LUNIT.S.Afff8

    - label:
          "Does the device implement the (0xFFF9) AcceptedCommandList attribute
          ?"
      id: LUNIT.S.Afff9

    - label: "Does the device implement the (0xFFFA) EventList attribute ?"
      id: LUNIT.S.Afffa

    - label: "Does the device implement the (0xFFFB) AttributeList attribute ?"
      id: LUNIT.S.Afffb

    - label: "Does the device implement the (0xFFFC) FeatureMap attribute ?"
      id: LUNIT.S.Afffc

    - label:
          "Does the device implement the (0xFFFD) ClusterRevision attribute ?"
      id: LUNIT.S.Afffd

    #
    # server / features
    #
    - label: "Does the device implement different units of temperature ?"
      id: LUNIT.S.F00

    #
    # server / manually
    #
    - label: "Does the device support the TemperatureUnit Fahrenheit ?"
      id: LUNIT.TempUnit.Fahrenheit

    - label: "Does the device support the TemperatureUnit Celsius ?"
      id: LUNIT.TempUnit.Celsius

    - label: "Does the device support the TemperatureUnit Kelvin ?"
      id: LUNIT.TempUnit.Kelvin

    #
    # client / attributes
    #
    - label:
          "Does the DUT(client) have access privileges for the TemperatureUnit
          attribute implemented on the server ?"
      id: LUNIT.C.A0000

    - label:
          "Does the DUT(client) have access privileges for the (0xFFF8)
          GeneratedCommandList attribute implemented on the server ?"
      id: LUNIT.C.Afff8

    - label:
          "Does the DUT(client) have access privileges for the (0xFFF9)
          AcceptedCommandList attribute implemented on the server ?"
      id: LUNIT.C.Afff9

    - label:
          "Does the DUT(client) have access privileges for the (0xFFFA)
          EventList attribute implemented on the server ?"
      id: LUNIT.C.Afffa

    - label:
          "Does the DUT(client) have access privileges for the (0xFFFB)
          AttributeList attribute implemented on the server ?"
      id: LUNIT.C.Afffb

    - label:
          "Does the DUT(client) have access privileges for the (0xFFFC)
          FeatureMap attribute implemented on the server ?"
      id: LUNIT.C.Afffc

    - label:
          "Does the DUT(client) have access privileges for the (0xFFFD)
          ClusterRevision attribute implemented on the server ?"
      id: LUNIT.C.Afffd

    # User Label Cluster Test Plan
    - label: "Does the device implement the User Label cluster as a server?"
      id: ULABEL.S

    - label: "Does the device implement the User Label cluster as a client?"
      id: ULABEL.C

    #ULABEL -- Global Attributes
    - label: "Does the device implement the ClusterRevision(ULABEL) attribute?"
      id: ULABEL.S.Afffd

    - label: "Does the device implement the FeatureMap(ULABEL) attribute?"
      id: ULABEL.S.Afffc

    - label: "Does the device implement the AttributeList(ULABEL) attribute?"
      id: ULABEL.S.Afffb

    - label: "Does the device implement the EventList(ULABEL) attribute?"
      id: ULABEL.S.Afffa

    - label:
          "Does the device implement the AcceptedCommandList(ULABEL) attribute?"
      id: ULABEL.S.Afff9

    - label:
          "Does the device implement the GeneratedCommandList(ULABEL) attribute?"
      id: ULABEL.S.Afff8

    #
    # server / attributes
    #
    - label: "Does the DUT(Server) support LabelList attribute?"
      id: ULABEL.S.A0000

    #
    # client / attributes
    #
    - label:
          "Does the DUT(client) have access privileges for the LabelList
          attribute implemented on the server?"
      id: ULABEL.C.A0000

    # Wi-Fi Network Diagnostics Cluster Test Plan
    - label:
          "Does the device implement the Wi-Fi Diagnostics cluster as a server?"
      id: DGWIFI.S

    - label:
          "Does the device implement the Wi-Fi Diagnostics cluster as a client?"
      id: DGWIFI.C

    #
    # server / attributes
    #
    - label:
          "Indicates the BSSID for which the Wi-Fi network the Node is currently
          connected. If the interface not configured, a NULL value should be
          presented."
      id: DGWIFI.S.A0000

    - label: "The current type of Wi-Fi security being used."
      id: DGWIFI.S.A0001

    - label: "Indicates the current 802.11 standard version in use by the Node."
      id: DGWIFI.S.A0002

    - label:
          "Indicate the channel that Wi-Fi communication is currently operating
          on. If the interface not configured, a NULL value should be presented."
      id: DGWIFI.S.A0003

    - label:
          "Indicates the current RSSI of the Node’s Wi-Fi radio in dB. If the
          interface not configured or operational, a NULL value should be
          presented. This value should not be subscribed."
      id: DGWIFI.S.A0004

    - label:
          "Indicates the count of the number of received beacons. This value
          should not be subscribed."
      id: DGWIFI.S.A0005

    - label:
          "Indicates the count of the number of received beacons. This value
          should not be subscribed."
      id: DGWIFI.S.A0006

    - label:
          "Indicates the number of multicast packets received by the Node. This
          value should not be subscribed."
      id: DGWIFI.S.A0007

    - label:
          "Indicates the number of mul5icast packets transmitted by the Node.
          This value should not be subscribed."
      id: DGWIFI.S.A0008

    - label:
          "Indicates the number of uicast packets received by the Node. This
          value should not be subscribed."
      id: DGWIFI.S.A0009

    - label:
          "Indicates the number of unicast packets transmitted by the Node. This
          value should not be subscribed."
      id: DGWIFI.S.A000a

    - label:
          "Indicates the current maximum PHY rate of transfer of data in
          bytes-per-second."
      id: DGWIFI.S.A000b

    - label:
          "Indicates the number of packets dropped either at ingress or egress,
          due to lack of buffer memory to retain all packets on the ethernet
          network interface. This attribute SHALL be reset to 0 upon a reboot of
          the Node. This value should not be subscribed."
      id: DGWIFI.S.A000c

    #
    # server / commandsReceived
    #
    - label:
          "Reset the following attributes to 0; BeaconLostCount, BeaconRxCount,
          PacketMulticastRxCount, PacketMulticastTxCount, PacketUnicastRxCount,
          PacketUnicastTxCount"
      id: DGWIFI.S.C00.Rsp

    #
    # server / Events
    #
    - label:
          "Indicates Node’s Wi-Fi connection has been disconnected as a result
          of de-authenticated or dis-association and indicates the reason."
      id: DGWIFI.S.E00

    - label:
          "Indicates unsuccessful connection and reconnection to Wi-Fi access
          point after exhaustive retries. AssociationFailure fields are to
          indicate the cause and status. Each field set values are described in
          11.14.6.2"
      id: DGWIFI.S.E01

    - label:
          "Indicates that a Node’s connection status to a Wi-Fi network has
          changed."
      id: DGWIFI.S.E02

    #
    # server / features
    #
    - label:
          "Counts for the number of received and transmitted packets on the
          ethernet interface."
      id: DGWIFI.S.F00

    - label:
          "Counts for the number of errors during the reception and transmission
          of packets on the ethernet interface."
      id: DGWIFI.S.F01

    #
    # client / attributes
    #
    - label:
          "Does the DUT(client) have access privileges for the BSSID attribute
          implemented on the server?"
      id: DGWIFI.C.A0000

    - label:
          "Does the DUT(client) have access privileges for the SecurityType
          attribute implemented on the server?"
      id: DGWIFI.C.A0001

    - label:
          "Does the DUT(client) have access privileges for the WiFiVersion
          attribute implemented on the server?"
      id: DGWIFI.C.A0002

    - label:
          "Does the DUT(client) have access privileges for the ChannelNumber
          attribute implemented on the server?"
      id: DGWIFI.C.A0003

    - label:
          "Does the DUT(client) have access privileges for the RSSI attribute
          implemented on the server?"
      id: DGWIFI.C.A0004

    - label:
          "Does the DUT(client) have access privileges for the BeaconLostCount
          attribute implemented on the server?"
      id: DGWIFI.C.A0005

    - label:
          "Does the DUT(client) have access privileges for the BeaconRxCount
          attribute implemented on the server?"
      id: DGWIFI.C.A0006

    - label:
          "Does the DUT(client) have access privileges for the
          PacketMulticastRxCount attribute implemented on the server?"
      id: DGWIFI.C.A0007

    - label:
          "Does the DUT(client) have access privileges for the
          PacketMulticastTxCount attribute implemented on the server?"
      id: DGWIFI.C.A0008

    - label:
          "Does the DUT(client) have access privileges for the
          PacketUnicastRxCount attribute implemented on the server?"
      id: DGWIFI.C.A0009

    - label:
          "Does the DUT(client) have access privileges for the
          PacketUnicastTxCount attribute implemented on the server?"
      id: DGWIFI.C.A000a

    - label:
          "Does the DUT(client) have access privileges for the CurrentMaxRate
          attribute implemented on the server?"
      id: DGWIFI.C.A000b

    - label:
          "Does the DUT(client) have access privileges for the OverrunCount
          attribute implemented on the server?"
      id: DGWIFI.C.A000c

    #
    # client / commandsGenerated
    #
    - label:
          "Reset the following attributes to 0; BeaconLostCount, BeaconRxCount,
          PacketMulticastRxCount, PacketMulticastTxCount, PacketUnicastRxCount,
          PacketUnicastTxCount"
      id: DGWIFI.C.C00.Tx

    #
    # client / manually
    #
    - label: ""
      id: DGWIFI.C.A

    # Window Covering Cluster Test Plan
    - label:
          "Does the device implement the Window Covering cluster as a server?"
      id: WNCV.S

    - label:
          "Does the device implement the Window Covering cluster as a client?"
      id: WNCV.C

    #
    # server / attributes
    #
    - label: "Does the device implement the Type attribute ?"
      id: WNCV.S.A0000

    - label: "Does the device implement the PhysicalClosedLimitLift attribute ?"
      id: WNCV.S.A0001

    - label: "Does the device implement the PhysicalClosedLimitTilt attribute ?"
      id: WNCV.S.A0002

    - label: "Does the device implement the CurrentPositionLift attribute ?"
      id: WNCV.S.A0003

    - label: "Does the device implement the CurrentPositionTilt attribute ?"
      id: WNCV.S.A0004

    - label: "Does the device implement the NumberOfActuationsLift attribute ?"
      id: WNCV.S.A0005

    - label: "Does the device implement the NumberOfActuationsTilt attribute ?"
      id: WNCV.S.A0006

    - label: "Does the device implement the ConfigStatus attribute ?"
      id: WNCV.S.A0007

    - label:
          "Does the device implement the CurrentPositionLiftPercentage attribute
          ?"
      id: WNCV.S.A0008

    - label:
          "Does the device implement the CurrentPositionTiltPercentage attribute
          ?"
      id: WNCV.S.A0009

    - label: "Does the device implement the OperationalStatus attribute ?"
      id: WNCV.S.A000a

    - label:
          "Does the device implement the TargetPositionLiftPercent100ths
          attribute ?"
      id: WNCV.S.A000b

    - label:
          "Does the device implement the TargetPositionTiltPercent100ths
          attribute ?"
      id: WNCV.S.A000c

    - label: "Does the device implement the EndProductType attribute ?"
      id: WNCV.S.A000d

    - label:
          "Does the device implement the CurrentPositionLiftPercent100ths
          attribute ?"
      id: WNCV.S.A000e

    - label:
          "Does the device implement the CurrentPositionTiltPercent100ths
          attribute ?"
      id: WNCV.S.A000f

    - label: "Does the device implement the InstalledOpenLimitLift attribute ?"
      id: WNCV.S.A0010

    - label:
          "Does the device implement the InstalledClosedLimitLift attribute ?"
      id: WNCV.S.A0011

    - label: "Does the device implement the InstalledOpenLimitTilt attribute ?"
      id: WNCV.S.A0012

    - label:
          "Does the device implement the InstalledClosedLimitTilt attribute ?"
      id: WNCV.S.A0013

    - label: "Does the device implement the Mode attribute ?"
      id: WNCV.S.A0017

    - label: "Does the device implement the SafetyStatus attribute ?"
      id: WNCV.S.A001a

    - label:
          "Does the device implement the (0xFFF8) GeneratedCommandList attribute
          ?"
      id: WNCV.S.Afff8

    - label:
          "Does the device implement the (0xFFF9) AcceptedCommandList attribute
          ?"
      id: WNCV.S.Afff9

    - label: "Does the device implement the (0xFFFA) EventList attribute ?"
      id: WNCV.S.Afffa

    - label: "Does the device implement the (0xFFFB) AttributeList attribute ?"
      id: WNCV.S.Afffb

    - label: "Does the device implement the (0xFFFC) FeatureMap attribute ?"
      id: WNCV.S.Afffc

    - label:
          "Does the device implement the (0xFFFD) ClusterRevision attribute ?"
      id: WNCV.S.Afffd

    - label:
          "Does the device support scene via the TargetPositionLiftPercent100ths
          attribute ?"
      id: WNCV.S.A0011.Scene

    - label:
          "Does the device support scene via the TargetPositionTiltPercent100ths
          attribute ?"
      id: WNCV.S.A0012.Scene

    #
    # server / commandsReceived
    #
    - label: "Does the device implement receiving the UpOrOpen command ?"
      id: WNCV.S.C00.Rsp

    - label: "Does the device implement receiving the DownOrClose command ?"
      id: WNCV.S.C01.Rsp

    - label: "Does the device implement receiving the StopMotion command ?"
      id: WNCV.S.C02.Rsp

    - label: "Does the device implement receiving the GoToLiftValue command ?"
      id: WNCV.S.C04.Rsp

    - label:
          "Does the device implement receiving the GoToLiftPercentage command ?"
      id: WNCV.S.C05.Rsp

    - label: "Does the device implement receiving the GoToTiltValue command ?"
      id: WNCV.S.C07.Rsp

    - label:
          "Does the device implement receiving the GoToTiltPercentage command ?"
      id: WNCV.S.C08.Rsp

    #
    # server / features
    #
    - label: "Does the device implement the Lift feature ?"
      id: WNCV.S.F00

    - label: "Does the device implement the Tilt feature ?"
      id: WNCV.S.F01

    - label: "Does the device implement the Position Aware Lift feature ?"
      id: WNCV.S.F02

    - label: "Does the device implement the Absolute positioning feature ?"
      id: WNCV.S.F03

    - label: "Does the device implement the Position Aware Tilt feature ?"
      id: WNCV.S.F04

    #
    # server / manually
    #
    - label: "Does the device support reversal of lift movement ?"
      id: WNCV.S.M.Reversal

    - label: "Does the device support a calibration mode/state ?"
      id: WNCV.S.M.Calibration

    - label: "Does the device support a maintenance mode/state ?"
      id: WNCV.S.M.Maintenance

    #
    # client / attributes
    #
    - label:
          "Does the DUT(client) have access privileges for the Type attribute
          implemented on the server ?"
      id: WNCV.C.A0000

    - label:
          "Does the DUT(client) have access privileges for the
          PhysicalClosedLimitLift attribute implemented on the server ?"
      id: WNCV.C.A0001

    - label:
          "Does the DUT(client) have access privileges for the
          PhysicalClosedLimitTilt attribute implemented on the server ?"
      id: WNCV.C.A0002

    - label:
          "Does the DUT(client) have access privileges for the
          CurrentPositionLift attribute implemented on the server ?"
      id: WNCV.C.A0003

    - label:
          "Does the DUT(client) have access privileges for the
          CurrentPositionTilt attribute implemented on the server ?"
      id: WNCV.C.A0004

    - label:
          "Does the DUT(client) have access privileges for the
          NumberOfActuationsLift attribute implemented on the server ?"
      id: WNCV.C.A0005

    - label:
          "Does the DUT(client) have access privileges for the
          NumberOfActuationsTilt attribute implemented on the server ?"
      id: WNCV.C.A0006

    - label:
          "Does the DUT(client) have access privileges for the ConfigStatus
          attribute implemented on the server ?"
      id: WNCV.C.A0007

    - label:
          "Does the DUT(client) have access privileges for the
          CurrentPositionLiftPercentage attribute implemented on the server ?"
      id: WNCV.C.A0008

    - label:
          "Does the DUT(client) have access privileges for the
          CurrentPositionTiltPercentage attribute implemented on the server ?"
      id: WNCV.C.A0009

    - label:
          "Does the DUT(client) have access privileges for the OperationalStatus
          attribute implemented on the server ?"
      id: WNCV.C.A000a

    - label:
          "Does the DUT(client) have access privileges for the
          TargetPositionLiftPercent100ths attribute implemented on the server ?"
      id: WNCV.C.A000b

    - label:
          "Does the DUT(client) have access privileges for the
          TargetPositionTiltPercent100ths attribute implemented on the server ?"
      id: WNCV.C.A000c

    - label:
          "Does the DUT(client) have access privileges for the EndProductType
          attribute implemented on the server ?"
      id: WNCV.C.A000d

    - label:
          "Does the DUT(client) have access privileges for the
          CurrentPositionLiftPercent100ths attribute implemented on the server ?"
      id: WNCV.C.A000e

    - label:
          "Does the DUT(client) have access privileges for the
          CurrentPositionTiltPercent100ths attribute implemented on the server ?"
      id: WNCV.C.A000f

    - label:
          "Does the DUT(client) have access privileges for the
          InstalledOpenLimitLift attribute implemented on the server ?"
      id: WNCV.C.A0010

    - label:
          "Does the DUT(client) have access privileges for the
          InstalledClosedLimitLift attribute implemented on the server ?"
      id: WNCV.C.A0011

    - label:
          "Does the DUT(client) have access privileges for the
          InstalledOpenLimitTilt attribute implemented on the server ?"
      id: WNCV.C.A0012

    - label:
          "Does the DUT(client) have access privileges for the
          InstalledClosedLimitTilt attribute implemented on the server ?"
      id: WNCV.C.A0013

    - label:
          "Does the DUT(client) have access privileges for the Mode attribute
          implemented on the server ?"
      id: WNCV.C.A0017

    - label:
          "Does the DUT(client) have access privileges for the SafetyStatus
          attribute implemented on the server ?"
      id: WNCV.C.A001a

    - label:
          "Does the DUT(client) have access privileges for the (0xFFF8)
          GeneratedCommandList attribute implemented on the server ?"
      id: WNCV.C.Afff8

    - label:
          "Does the DUT(client) have access privileges for the (0xFFF9)
          AcceptedCommandList attribute implemented on the server ?"
      id: WNCV.C.Afff9

    - label:
          "Does the DUT(client) have access privileges for the (0xFFFA)
          EventList attribute implemented on the server ?"
      id: WNCV.C.Afffa

    - label:
          "Does the DUT(client) have access privileges for the (0xFFFB)
          AttributeList attribute implemented on the server ?"
      id: WNCV.C.Afffb

    - label:
          "Does the DUT(client) have access privileges for the (0xFFFC)
          FeatureMap attribute implemented on the server ?"
      id: WNCV.C.Afffc

    - label:
          "Does the DUT(client) have access privileges for the (0xFFFD)
          ClusterRevision attribute implemented on the server ?"
      id: WNCV.C.Afffd

    #
    # client / commandsGenerated
    #
    - label: "Does the device implement sending the UpOrOpen command ?"
      id: WNCV.C.C00.Tx

    - label: "Does the device implement sending the DownOrClose command ?"
      id: WNCV.C.C01.Tx

    - label: "Does the device implement sending the StopMotion command ?"
      id: WNCV.C.C02.Tx

    - label: "Does the device implement sending the GoToLiftValue command ?"
      id: WNCV.C.C04.Tx

    - label:
          "Does the device implement sending the GoToLiftPercentage command ?"
      id: WNCV.C.C05.Tx

    - label: "Does the device implement sending the GoToTiltValue command ?"
      id: WNCV.C.C07.Tx

    - label:
          "Does the device implement sending the GoToTiltPercentage command ?"
      id: WNCV.C.C08.Tx

    # Time Synchronization Cluster Test Plan
    - label:
          "Does the device implement the Time Synchronization cluster as a
          server?"
      id: TIMESYNC.S

    - label:
          "Does the device implement the Time Synchronization cluster as a
          client?"
      id: TIMESYNC.C

    #
    # server / features
    #
    - label: "Does the DUT(server) support the TimeZone feature?"
      id: TIMESYNC.S.F00

    - label: "Does the DUT(server) support the NTPClient feature?"
      id: TIMESYNC.S.F01

    - label: "Does the DUT(server) support the NTPServer feature?"
      id: TIMESYNC.S.F02

    - label: "Does the DUT(server) support the TimeSyncClient feature?"
      id: TIMESYNC.S.F03

    #
    # server / attributes
    #
    - label: "Does the device implement the UTCTime attribute ?"
      id: TIMESYNC.S.A0000

    - label: "Does the device implement the Granularity attribute ?"
      id: TIMESYNC.S.A0001

    - label: "Does the device implement the TimeSource attribute ?"
      id: TIMESYNC.S.A0002

    - label: "Does the device implement the TrustedTimeSource attribute ?"
      id: TIMESYNC.S.A0003

    - label: "Does the device implement the DefaultNTP attribute ?"
      id: TIMESYNC.S.A0004

    - label: "Does the device implement the TimeZone attribute ?"
      id: TIMESYNC.S.A0005

    - label: "Does the device implement the DSTOffset attribute ?"
      id: TIMESYNC.S.A0006

    - label: "Does the device implement the LocalTime attribute ?"
      id: TIMESYNC.S.A0007

    - label: "Does the device implement the TimeZoneDatabase attribute ?"
      id: TIMESYNC.S.A0008

    - label: "Does the device implement the NTPServerAvailable attribute ?"
      id: TIMESYNC.S.A0009

    - label: "Does the device implement the TimeZoneListMaxSize attribute ?"
      id: TIMESYNC.S.A000a

    - label: "Does the device implement the DSTOffsetListMaxSize attribute ?"
      id: TIMESYNC.S.A000b

    - label: "Does the device implement the SupportsDNSResolve attribute ?"
      id: TIMESYNC.S.A000c

    #
    # server / commandsReceived
    #
    - label: "Does the device implement receiving the SetUTCTime command?"
      id: TIMESYNC.S.C00.Rsp

    - label:
          "Does the device implement receiving the SetTrustedTimeSource command?"
      id: TIMESYNC.S.C01.Rsp

    - label: "Does the device implement receiving the SetTimeZone command?"
      id: TIMESYNC.S.C02.Rsp

    - label: "Does the device implement receiving the SetDSTOffset command?"
      id: TIMESYNC.S.C04.Rsp

    - label: "Does the device implement receiving the SetDefaultNTP command?"
      id: TIMESYNC.S.C05.Rsp

    #
    # server / commandsGenerated
    #
    - label: "Does the DUT(server) support the SetTimeZoneResponse command?"
      id: TIMESYNC.S.C03.Tx

    #####################################################################################
    # Air Quality Cluster Test Plan
    - label: "Does the device implement the Air Quality cluster as a server?"
      id: AIRQUAL.S

    - label: "Does the device implement the Air Quality cluster as a client?"
      id: AIRQUAL.C

    #
    # server / attributes
    #
    - label: "Does the device implement the AirQuality attribute?"
      id: AIRQUAL.S.A0000

    #
    # server / features
    #
    - label: "Does the device support the Fair feature?"
      id: AIRQUAL.S.F00

    - label: "Does the device support the Moderate feature?"
      id: AIRQUAL.S.F01

    - label: "Does the device support the VeryPoor feature?"
      id: AIRQUAL.S.F02

    - label: "Does the device support the ExtremelyPoor feature?"
      id: AIRQUAL.S.F03

    #
    # server / manual
    #
    - label: "Changes air quality significantly"
      id: AIRQUAL.M.AirQualityChange

    # Carbon Dioxide Concentration Measurement Cluster Test Plan
    - label:
          "Does the device implement the Carbon Dioxide Concentration
          Measurement Cluster as a server?"
      id: CDOCONC.S

    - label:
          "Does the device implement the Carbon Dioxide Concentration
          Measurement Cluster as a client?"
      id: CDOCONC.C

    #
    # server / features
    #

    - label: "Does the DUT(server) support the Numeric Measurement feature?"
      id: CDOCONC.S.F00

    - label: "Does the DUT(server) support the Level Indication feature?"
      id: CDOCONC.S.F01

    - label: "Does the DUT(server) support the Medium Level feature?"
      id: CDOCONC.S.F02

    - label: "Does the DUT(server) support the Critical Level feature?"
      id: CDOCONC.S.F03

    - label: "Does the DUT(server) support the Peak Measurement feature?"
      id: CDOCONC.S.F04

    - label: "Does the DUT(server) support the Average Measurement feature?"
      id: CDOCONC.S.F05

    #
    # server / attributes
    #

    - label: "Does the DUT(server) implement the MeasuredValue attribute?"
      id: CDOCONC.S.A0000

    - label: "Does the DUT(server) implement the MinMeasuredValue attribute?"
      id: CDOCONC.S.A0001

    - label: "Does the DUT(server) implement the MaxMeasuredValue attribute?"
      id: CDOCONC.S.A0002

    - label: "Does the DUT(server) implement the PeakMeasuredValue attribute?"
      id: CDOCONC.S.A0003

    - label:
          "Does the DUT(server) implement the PeakMeasuredValueWindow attribute?"
      id: CDOCONC.S.A0004

    - label:
          "Does the DUT(server) implement the AverageMeasuredValue attribute?"
      id: CDOCONC.S.A0005

    - label:
          "Does the DUT(server) implement the AverageMeasuredValueWindow
          attribute?"
      id: CDOCONC.S.A0006

    - label: "Does the DUT(server) implement the Uncertainty attribute?"
      id: CDOCONC.S.A0007

    - label: "Does the DUT(server) implement the MeasurementUnit attribute?"
      id: CDOCONC.S.A0008

    - label: "Does the DUT(server) implement the MeasurementMedium attribute?"
      id: CDOCONC.S.A0009

    - label: "Does the DUT(server) implement the LevelValue attribute?"
      id: CDOCONC.S.A000a

    - label:
          "Does the device implement the (0xFFF8) GeneratedCommandList
          attribute?"
      id: CDOCONC.S.Afff8

    - label:
          "Does the device implement the (0xFFF9) AcceptedCommandList attribute?"
      id: CDOCONC.S.Afff9

    - label: "Does the device implement the (0xFFFA) EventList attribute ?"
      id: CDOCONC.S.Afffa

    - label: "Does the device implement the (0xFFFB) AttributeList attribute ?"
      id: CDOCONC.S.Afffb

    - label: "Does the device implement the (0xFFFC) FeatureMap attribute ?"
      id: CDOCONC.S.Afffc

    - label:
          "Does the device implement the (0xFFFD) ClusterRevision attribute ?"
      id: CDOCONC.S.Afffd

    # Carbon Monoxide Concentration Measurement Cluster Test Plan
    - label:
          "Does the device implement the Carbon Monoxide Concentration
          Measurement Cluster as a server?"
      id: CMOCONC.S

    - label:
          "Does the device implement the Carbon Monoxide Concentration
          Measurement Cluster as a client?"
      id: CMOCONC.C

    #
    # server / features
    #

    - label: "Does the DUT(server) support the Numeric Measurement feature?"
      id: CMOCONC.S.F00

    - label: "Does the DUT(server) support the Level Indication feature?"
      id: CMOCONC.S.F01

    - label: "Does the DUT(server) support the Medium Level feature?"
      id: CMOCONC.S.F02

    - label: "Does the DUT(server) support the Critical Level feature?"
      id: CMOCONC.S.F03

    - label: "Does the DUT(server) support the Peak Measurement feature?"
      id: CMOCONC.S.F04

    - label: "Does the DUT(server) support the Average Measurement feature?"
      id: CMOCONC.S.F05

    #
    # server / attributes
    #

    - label: "Does the DUT(server) implement the MeasuredValue attribute?"
      id: CMOCONC.S.A0000

    - label: "Does the DUT(server) implement the MinMeasuredValue attribute?"
      id: CMOCONC.S.A0001

    - label: "Does the DUT(server) implement the MaxMeasuredValue attribute?"
      id: CMOCONC.S.A0002

    - label: "Does the DUT(server) implement the PeakMeasuredValue attribute?"
      id: CMOCONC.S.A0003

    - label:
          "Does the DUT(server) implement the PeakMeasuredValueWindow attribute?"
      id: CMOCONC.S.A0004

    - label:
          "Does the DUT(server) implement the AverageMeasuredValue attribute?"
      id: CMOCONC.S.A0005

    - label:
          "Does the DUT(server) implement the AverageMeasuredValueWindow
          attribute?"
      id: CMOCONC.S.A0006

    - label: "Does the DUT(server) implement the Uncertainty attribute?"
      id: CMOCONC.S.A0007

    - label: "Does the DUT(server) implement the MeasurementUnit attribute?"
      id: CMOCONC.S.A0008

    - label: "Does the DUT(server) implement the MeasurementMedium attribute?"
      id: CMOCONC.S.A0009

    - label: "Does the DUT(server) implement the LevelValue attribute?"
      id: CMOCONC.S.A000a

    - label:
          "Does the device implement the (0xFFF8) GeneratedCommandList
          attribute?"
      id: CMOCONC.S.Afff8

    - label:
          "Does the device implement the (0xFFF9) AcceptedCommandList attribute?"
      id: CMOCONC.S.Afff9

    - label: "Does the device implement the (0xFFFA) EventList attribute ?"
      id: CMOCONC.S.Afffa

    - label: "Does the device implement the (0xFFFB) AttributeList attribute ?"
      id: CMOCONC.S.Afffb

    - label: "Does the device implement the (0xFFFC) FeatureMap attribute ?"
      id: CMOCONC.S.Afffc

    - label:
          "Does the device implement the (0xFFFD) ClusterRevision attribute ?"
      id: CMOCONC.S.Afffd

    # Carbon Monoxide Concentration Measurement Cluster Test Plan
    - label:
          "Does the device implement the Carbon Monoxide Concentration
          Measurement Cluster as a server?"
      id: CMOCONC.S

    - label:
          "Does the device implement the Carbon Monoxide Concentration
          Measurement Cluster as a client?"
      id: CMOCONC.C

    #
    # server / features
    #

    - label: "Does the DUT(server) support the Numeric Measurement feature?"
      id: CMOCONC.S.F00

    - label: "Does the DUT(server) support the Level Indication feature?"
      id: CMOCONC.S.F01

    - label: "Does the DUT(server) support the Medium Level feature?"
      id: CMOCONC.S.F02

    - label: "Does the DUT(server) support the Critical Level feature?"
      id: CMOCONC.S.F03

    - label: "Does the DUT(server) support the Peak Measurement feature?"
      id: CMOCONC.S.F04

    - label: "Does the DUT(server) support the Average Measurement feature?"
      id: CMOCONC.S.F05

    #
    # server / attributes
    #

    - label: "Does the DUT(server) implement the MeasuredValue attribute?"
      id: CMOCONC.S.A0000

    - label: "Does the DUT(server) implement the MinMeasuredValue attribute?"
      id: CMOCONC.S.A0001

    - label: "Does the DUT(server) implement the MaxMeasuredValue attribute?"
      id: CMOCONC.S.A0002

    - label: "Does the DUT(server) implement the PeakMeasuredValue attribute?"
      id: CMOCONC.S.A0003

    - label:
          "Does the DUT(server) implement the PeakMeasuredValueWindow attribute?"
      id: CMOCONC.S.A0004

    - label:
          "Does the DUT(server) implement the AverageMeasuredValue attribute?"
      id: CMOCONC.S.A0005

    - label:
          "Does the DUT(server) implement the AverageMeasuredValueWindow
          attribute?"
      id: CMOCONC.S.A0006

    - label: "Does the DUT(server) implement the Uncertainty attribute?"
      id: CMOCONC.S.A0007

    - label: "Does the DUT(server) implement the MeasurementUnit attribute?"
      id: CMOCONC.S.A0008

    - label: "Does the DUT(server) implement the MeasurementMedium attribute?"
      id: CMOCONC.S.A0009

    - label: "Does the DUT(server) implement the LevelValue attribute?"
      id: CMOCONC.S.A000a

    - label:
          "Does the device implement the (0xFFF8) GeneratedCommandList
          attribute?"
      id: CMOCONC.S.Afff8

    - label:
          "Does the device implement the (0xFFF9) AcceptedCommandList attribute?"
      id: CMOCONC.S.Afff9

    - label: "Does the device implement the (0xFFFA) EventList attribute ?"
      id: CMOCONC.S.Afffa

    - label: "Does the device implement the (0xFFFB) AttributeList attribute ?"
      id: CMOCONC.S.Afffb

    - label: "Does the device implement the (0xFFFC) FeatureMap attribute ?"
      id: CMOCONC.S.Afffc

    - label:
          "Does the device implement the (0xFFFD) ClusterRevision attribute ?"
      id: CMOCONC.S.Afffd

    # Nitrogen Dioxide Concentration Measurement Cluster Test Plan
    - label:
          "Does the device implement the Nitrogen Dioxide Concentration
          Measurement Cluster as a server?"
      id: NDOCONC.S

    - label:
          "Does the device implement the Nitrogen Dioxide Concentration
          Measurement Cluster as a client?"
      id: NDOCONC.C

    #
    # server / features
    #

    - label: "Does the DUT(server) support the Numeric Measurement feature?"
      id: NDOCONC.S.F00

    - label: "Does the DUT(server) support the Level Indication feature?"
      id: NDOCONC.S.F01

    - label: "Does the DUT(server) support the Medium Level feature?"
      id: NDOCONC.S.F02

    - label: "Does the DUT(server) support the Critical Level feature?"
      id: NDOCONC.S.F03

    - label: "Does the DUT(server) support the Peak Measurement feature?"
      id: NDOCONC.S.F04

    - label: "Does the DUT(server) support the Average Measurement feature?"
      id: NDOCONC.S.F05

    #
    # server / attributes
    #

    - label: "Does the DUT(server) implement the MeasuredValue attribute?"
      id: NDOCONC.S.A0000

    - label: "Does the DUT(server) implement the MinMeasuredValue attribute?"
      id: NDOCONC.S.A0001

    - label: "Does the DUT(server) implement the MaxMeasuredValue attribute?"
      id: NDOCONC.S.A0002

    - label: "Does the DUT(server) implement the PeakMeasuredValue attribute?"
      id: NDOCONC.S.A0003

    - label:
          "Does the DUT(server) implement the PeakMeasuredValueWindow attribute?"
      id: NDOCONC.S.A0004

    - label:
          "Does the DUT(server) implement the AverageMeasuredValue attribute?"
      id: NDOCONC.S.A0005

    - label:
          "Does the DUT(server) implement the AverageMeasuredValueWindow
          attribute?"
      id: NDOCONC.S.A0006

    - label: "Does the DUT(server) implement the Uncertainty attribute?"
      id: NDOCONC.S.A0007

    - label: "Does the DUT(server) implement the MeasurementUnit attribute?"
      id: NDOCONC.S.A0008

    - label: "Does the DUT(server) implement the MeasurementMedium attribute?"
      id: NDOCONC.S.A0009

    - label: "Does the DUT(server) implement the LevelValue attribute?"
      id: NDOCONC.S.A000a

    - label:
          "Does the device implement the (0xFFF8) GeneratedCommandList
          attribute?"
      id: NDOCONC.S.Afff8

    - label:
          "Does the device implement the (0xFFF9) AcceptedCommandList attribute?"
      id: NDOCONC.S.Afff9

    - label: "Does the device implement the (0xFFFA) EventList attribute ?"
      id: NDOCONC.S.Afffa

    - label: "Does the device implement the (0xFFFB) AttributeList attribute ?"
      id: NDOCONC.S.Afffb

    - label: "Does the device implement the (0xFFFC) FeatureMap attribute ?"
      id: NDOCONC.S.Afffc

    - label:
          "Does the device implement the (0xFFFD) ClusterRevision attribute ?"
      id: NDOCONC.S.Afffd

    # Ozone Concentration Measurement Cluster Test Plan
    - label:
          "Does the device implement the Ozone Concentration Measurement Cluster
          as a server?"
      id: OZCONC.S

    - label:
          "Does the device implement the Ozone Concentration Measurement Cluster
          as a client?"
      id: OZCONC.C

    #
    # server / features
    #

    - label: "Does the DUT(server) support the Numeric Measurement feature?"
      id: OZCONC.S.F00

    - label: "Does the DUT(server) support the Level Indication feature?"
      id: OZCONC.S.F01

    - label: "Does the DUT(server) support the Medium Level feature?"
      id: OZCONC.S.F02

    - label: "Does the DUT(server) support the Critical Level feature?"
      id: OZCONC.S.F03

    - label: "Does the DUT(server) support the Peak Measurement feature?"
      id: OZCONC.S.F04

    - label: "Does the DUT(server) support the Average Measurement feature?"
      id: OZCONC.S.F05

    #
    # server / attributes
    #

    - label: "Does the DUT(server) implement the MeasuredValue attribute?"
      id: OZCONC.S.A0000

    - label: "Does the DUT(server) implement the MinMeasuredValue attribute?"
      id: OZCONC.S.A0001

    - label: "Does the DUT(server) implement the MaxMeasuredValue attribute?"
      id: OZCONC.S.A0002

    - label: "Does the DUT(server) implement the PeakMeasuredValue attribute?"
      id: OZCONC.S.A0003

    - label:
          "Does the DUT(server) implement the PeakMeasuredValueWindow attribute?"
      id: OZCONC.S.A0004

    - label:
          "Does the DUT(server) implement the AverageMeasuredValue attribute?"
      id: OZCONC.S.A0005

    - label:
          "Does the DUT(server) implement the AverageMeasuredValueWindow
          attribute?"
      id: OZCONC.S.A0006

    - label: "Does the DUT(server) implement the Uncertainty attribute?"
      id: OZCONC.S.A0007

    - label: "Does the DUT(server) implement the MeasurementUnit attribute?"
      id: OZCONC.S.A0008

    - label: "Does the DUT(server) implement the MeasurementMedium attribute?"
      id: OZCONC.S.A0009

    - label: "Does the DUT(server) implement the LevelValue attribute?"
      id: OZCONC.S.A000a

    - label:
          "Does the device implement the (0xFFF8) GeneratedCommandList
          attribute?"
      id: OZCONC.S.Afff8

    - label:
          "Does the device implement the (0xFFF9) AcceptedCommandList attribute?"
      id: OZCONC.S.Afff9

    - label: "Does the device implement the (0xFFFA) EventList attribute ?"
      id: OZCONC.S.Afffa

    - label: "Does the device implement the (0xFFFB) AttributeList attribute ?"
      id: OZCONC.S.Afffb

    - label: "Does the device implement the (0xFFFC) FeatureMap attribute ?"
      id: OZCONC.S.Afffc

    - label:
          "Does the device implement the (0xFFFD) ClusterRevision attribute ?"
      id: OZCONC.S.Afffd

    # PM2.5 Concentration Measurement Cluster Test Plan
    - label:
          "Does the device implement the PM2.5 Concentration Measurement Cluster
          as a server?"
      id: PMICONC.S

    - label:
          "Does the device implement the PM2.5 Concentration Measurement Cluster
          as a client?"
      id: PMICONC.C

    #
    # server / features
    #

    - label: "Does the DUT(server) support the Numeric Measurement feature?"
      id: PMICONC.S.F00

    - label: "Does the DUT(server) support the Level Indication feature?"
      id: PMICONC.S.F01

    - label: "Does the DUT(server) support the Medium Level feature?"
      id: PMICONC.S.F02

    - label: "Does the DUT(server) support the Critical Level feature?"
      id: PMICONC.S.F03

    - label: "Does the DUT(server) support the Peak Measurement feature?"
      id: PMICONC.S.F04

    - label: "Does the DUT(server) support the Average Measurement feature?"
      id: PMICONC.S.F05

    #
    # server / attributes
    #

    - label: "Does the DUT(server) implement the MeasuredValue attribute?"
      id: PMICONC.S.A0000

    - label: "Does the DUT(server) implement the MinMeasuredValue attribute?"
      id: PMICONC.S.A0001

    - label: "Does the DUT(server) implement the MaxMeasuredValue attribute?"
      id: PMICONC.S.A0002

    - label: "Does the DUT(server) implement the PeakMeasuredValue attribute?"
      id: PMICONC.S.A0003

    - label:
          "Does the DUT(server) implement the PeakMeasuredValueWindow attribute?"
      id: PMICONC.S.A0004

    - label:
          "Does the DUT(server) implement the AverageMeasuredValue attribute?"
      id: PMICONC.S.A0005

    - label:
          "Does the DUT(server) implement the AverageMeasuredValueWindow
          attribute?"
      id: PMICONC.S.A0006

    - label: "Does the DUT(server) implement the Uncertainty attribute?"
      id: PMICONC.S.A0007

    - label: "Does the DUT(server) implement the MeasurementUnit attribute?"
      id: PMICONC.S.A0008

    - label: "Does the DUT(server) implement the MeasurementMedium attribute?"
      id: PMICONC.S.A0009

    - label: "Does the DUT(server) implement the LevelValue attribute?"
      id: PMICONC.S.A000a

    - label:
          "Does the device implement the (0xFFF8) GeneratedCommandList
          attribute?"
      id: PMICONC.S.Afff8

    - label:
          "Does the device implement the (0xFFF9) AcceptedCommandList attribute?"
      id: PMICONC.S.Afff9

    - label: "Does the device implement the (0xFFFA) EventList attribute ?"
      id: PMICONC.S.Afffa

    - label: "Does the device implement the (0xFFFB) AttributeList attribute ?"
      id: PMICONC.S.Afffb

    - label: "Does the device implement the (0xFFFC) FeatureMap attribute ?"
      id: PMICONC.S.Afffc

    - label:
          "Does the device implement the (0xFFFD) ClusterRevision attribute ?"
      id: PMICONC.S.Afffd

    # Formaldehyde Concentration Measurement Cluster Test Plan
    - label:
          "Does the device implement the Formaldehyde Concentration Measurement
          Cluster as a server?"
      id: FLDCONC.S

    - label:
          "Does the device implement the Formaldehyde Concentration Measurement
          Cluster as a client?"
      id: FLDCONC.C

    #
    # server / features
    #

    - label: "Does the DUT(server) support the Numeric Measurement feature?"
      id: FLDCONC.S.F00

    - label: "Does the DUT(server) support the Level Indication feature?"
      id: FLDCONC.S.F01

    - label: "Does the DUT(server) support the Medium Level feature?"
      id: FLDCONC.S.F02

    - label: "Does the DUT(server) support the Critical Level feature?"
      id: FLDCONC.S.F03

    - label: "Does the DUT(server) support the Peak Measurement feature?"
      id: FLDCONC.S.F04

    - label: "Does the DUT(server) support the Average Measurement feature?"
      id: FLDCONC.S.F05

    #
    # server / attributes
    #

    - label: "Does the DUT(server) implement the MeasuredValue attribute?"
      id: FLDCONC.S.A0000

    - label: "Does the DUT(server) implement the MinMeasuredValue attribute?"
      id: FLDCONC.S.A0001

    - label: "Does the DUT(server) implement the MaxMeasuredValue attribute?"
      id: FLDCONC.S.A0002

    - label: "Does the DUT(server) implement the PeakMeasuredValue attribute?"
      id: FLDCONC.S.A0003

    - label:
          "Does the DUT(server) implement the PeakMeasuredValueWindow attribute?"
      id: FLDCONC.S.A0004

    - label:
          "Does the DUT(server) implement the AverageMeasuredValue attribute?"
      id: FLDCONC.S.A0005

    - label:
          "Does the DUT(server) implement the AverageMeasuredValueWindow
          attribute?"
      id: FLDCONC.S.A0006

    - label: "Does the DUT(server) implement the Uncertainty attribute?"
      id: FLDCONC.S.A0007

    - label: "Does the DUT(server) implement the MeasurementUnit attribute?"
      id: FLDCONC.S.A0008

    - label: "Does the DUT(server) implement the MeasurementMedium attribute?"
      id: FLDCONC.S.A0009

    - label: "Does the DUT(server) implement the LevelValue attribute?"
      id: FLDCONC.S.A000a

    - label:
          "Does the device implement the (0xFFF8) GeneratedCommandList
          attribute?"
      id: FLDCONC.S.Afff8

    - label:
          "Does the device implement the (0xFFF9) AcceptedCommandList attribute?"
      id: FLDCONC.S.Afff9

    - label: "Does the device implement the (0xFFFA) EventList attribute ?"
      id: FLDCONC.S.Afffa

    - label: "Does the device implement the (0xFFFB) AttributeList attribute ?"
      id: FLDCONC.S.Afffb

    - label: "Does the device implement the (0xFFFC) FeatureMap attribute ?"
      id: FLDCONC.S.Afffc

    - label:
          "Does the device implement the (0xFFFD) ClusterRevision attribute ?"
      id: FLDCONC.S.Afffd

    # PM1 Concentration Measurement Cluster Test Plan
    - label:
          "Does the device implement the PM1 Concentration Measurement Cluster
          as a server?"
      id: PMHCONC.S

    - label:
          "Does the device implement the PM1 Concentration Measurement Cluster
          as a client?"
      id: PMHCONC.C

    #
    # server / features
    #

    - label: "Does the DUT(server) support the Numeric Measurement feature?"
      id: PMHCONC.S.F00

    - label: "Does the DUT(server) support the Level Indication feature?"
      id: PMHCONC.S.F01

    - label: "Does the DUT(server) support the Medium Level feature?"
      id: PMHCONC.S.F02

    - label: "Does the DUT(server) support the Critical Level feature?"
      id: PMHCONC.S.F03

    - label: "Does the DUT(server) support the Peak Measurement feature?"
      id: PMHCONC.S.F04

    - label: "Does the DUT(server) support the Average Measurement feature?"
      id: PMHCONC.S.F05

    #
    # server / attributes
    #

    - label: "Does the DUT(server) implement the MeasuredValue attribute?"
      id: PMHCONC.S.A0000

    - label: "Does the DUT(server) implement the MinMeasuredValue attribute?"
      id: PMHCONC.S.A0001

    - label: "Does the DUT(server) implement the MaxMeasuredValue attribute?"
      id: PMHCONC.S.A0002

    - label: "Does the DUT(server) implement the PeakMeasuredValue attribute?"
      id: PMHCONC.S.A0003

    - label:
          "Does the DUT(server) implement the PeakMeasuredValueWindow attribute?"
      id: PMHCONC.S.A0004

    - label:
          "Does the DUT(server) implement the AverageMeasuredValue attribute?"
      id: PMHCONC.S.A0005

    - label:
          "Does the DUT(server) implement the AverageMeasuredValueWindow
          attribute?"
      id: PMHCONC.S.A0006

    - label: "Does the DUT(server) implement the Uncertainty attribute?"
      id: PMHCONC.S.A0007

    - label: "Does the DUT(server) implement the MeasurementUnit attribute?"
      id: PMHCONC.S.A0008

    - label: "Does the DUT(server) implement the MeasurementMedium attribute?"
      id: PMHCONC.S.A0009

    - label: "Does the DUT(server) implement the LevelValue attribute?"
      id: PMHCONC.S.A000a

    - label:
          "Does the device implement the (0xFFF8) GeneratedCommandList
          attribute?"
      id: PMHCONC.S.Afff8

    - label:
          "Does the device implement the (0xFFF9) AcceptedCommandList attribute?"
      id: PMHCONC.S.Afff9

    - label: "Does the device implement the (0xFFFA) EventList attribute ?"
      id: PMHCONC.S.Afffa

    - label: "Does the device implement the (0xFFFB) AttributeList attribute ?"
      id: PMHCONC.S.Afffb

    - label: "Does the device implement the (0xFFFC) FeatureMap attribute ?"
      id: PMHCONC.S.Afffc

    - label:
          "Does the device implement the (0xFFFD) ClusterRevision attribute ?"
      id: PMHCONC.S.Afffd

    # PM10 Concentration Measurement Cluster Test Plan
    - label:
          "Does the device implement the PM10 Concentration Measurement Cluster
          as a server?"
      id: PMKCONC.S

    - label:
          "Does the device implement the PM10 Concentration Measurement Cluster
          as a client?"
      id: PMKCONC.C

    #
    # server / features
    #

    - label: "Does the DUT(server) support the Numeric Measurement feature?"
      id: PMKCONC.S.F00

    - label: "Does the DUT(server) support the Level Indication feature?"
      id: PMKCONC.S.F01

    - label: "Does the DUT(server) support the Medium Level feature?"
      id: PMKCONC.S.F02

    - label: "Does the DUT(server) support the Critical Level feature?"
      id: PMKCONC.S.F03

    - label: "Does the DUT(server) support the Peak Measurement feature?"
      id: PMKCONC.S.F04

    - label: "Does the DUT(server) support the Average Measurement feature?"
      id: PMKCONC.S.F05

    #
    # server / attributes
    #

    - label: "Does the DUT(server) implement the MeasuredValue attribute?"
      id: PMKCONC.S.A0000

    - label: "Does the DUT(server) implement the MinMeasuredValue attribute?"
      id: PMKCONC.S.A0001

    - label: "Does the DUT(server) implement the MaxMeasuredValue attribute?"
      id: PMKCONC.S.A0002

    - label: "Does the DUT(server) implement the PeakMeasuredValue attribute?"
      id: PMKCONC.S.A0003

    - label:
          "Does the DUT(server) implement the PeakMeasuredValueWindow attribute?"
      id: PMKCONC.S.A0004

    - label:
          "Does the DUT(server) implement the AverageMeasuredValue attribute?"
      id: PMKCONC.S.A0005

    - label:
          "Does the DUT(server) implement the AverageMeasuredValueWindow
          attribute?"
      id: PMKCONC.S.A0006

    - label: "Does the DUT(server) implement the Uncertainty attribute?"
      id: PMKCONC.S.A0007

    - label: "Does the DUT(server) implement the MeasurementUnit attribute?"
      id: PMKCONC.S.A0008

    - label: "Does the DUT(server) implement the MeasurementMedium attribute?"
      id: PMKCONC.S.A0009

    - label: "Does the DUT(server) implement the LevelValue attribute?"
      id: PMKCONC.S.A000a

    - label:
          "Does the device implement the (0xFFF8) GeneratedCommandList
          attribute?"
      id: PMKCONC.S.Afff8

    - label:
          "Does the device implement the (0xFFF9) AcceptedCommandList attribute?"
      id: PMKCONC.S.Afff9

    - label: "Does the device implement the (0xFFFA) EventList attribute ?"
      id: PMKCONC.S.Afffa

    - label: "Does the device implement the (0xFFFB) AttributeList attribute ?"
      id: PMKCONC.S.Afffb

    - label: "Does the device implement the (0xFFFC) FeatureMap attribute ?"
      id: PMKCONC.S.Afffc

    - label:
          "Does the device implement the (0xFFFD) ClusterRevision attribute ?"
      id: PMKCONC.S.Afffd

    # Total Volatile Organic Compounds Concentration Measurement Cluster Test Plan
    - label:
          "Does the device implement the Total Volatile Organic Compounds
          Concentration Measurement Cluster as a server?"
      id: TVOCCONC.S

    - label:
          "Does the device implement the Total Volatile Organic Compounds
          Concentration Measurement Cluster as a client?"
      id: TVOCCONC.C

    #
    # server / features
    #

    - label: "Does the DUT(server) support the Numeric Measurement feature?"
      id: TVOCCONC.S.F00

    - label: "Does the DUT(server) support the Level Indication feature?"
      id: TVOCCONC.S.F01

    - label: "Does the DUT(server) support the Medium Level feature?"
      id: TVOCCONC.S.F02

    - label: "Does the DUT(server) support the Critical Level feature?"
      id: TVOCCONC.S.F03

    - label: "Does the DUT(server) support the Peak Measurement feature?"
      id: TVOCCONC.S.F04

    - label: "Does the DUT(server) support the Average Measurement feature?"
      id: TVOCCONC.S.F05

    #
    # server / attributes
    #

    - label: "Does the DUT(server) implement the MeasuredValue attribute?"
      id: TVOCCONC.S.A0000

    - label: "Does the DUT(server) implement the MinMeasuredValue attribute?"
      id: TVOCCONC.S.A0001

    - label: "Does the DUT(server) implement the MaxMeasuredValue attribute?"
      id: TVOCCONC.S.A0002

    - label: "Does the DUT(server) implement the PeakMeasuredValue attribute?"
      id: TVOCCONC.S.A0003

    - label:
          "Does the DUT(server) implement the PeakMeasuredValueWindow attribute?"
      id: TVOCCONC.S.A0004

    - label:
          "Does the DUT(server) implement the AverageMeasuredValue attribute?"
      id: TVOCCONC.S.A0005

    - label:
          "Does the DUT(server) implement the AverageMeasuredValueWindow
          attribute?"
      id: TVOCCONC.S.A0006

    - label: "Does the DUT(server) implement the Uncertainty attribute?"
      id: TVOCCONC.S.A0007

    - label: "Does the DUT(server) implement the MeasurementUnit attribute?"
      id: TVOCCONC.S.A0008

    - label: "Does the DUT(server) implement the MeasurementMedium attribute?"
      id: TVOCCONC.S.A0009

    - label: "Does the DUT(server) implement the LevelValue attribute?"
      id: TVOCCONC.S.A000a

    - label:
          "Does the device implement the (0xFFF8) GeneratedCommandList
          attribute?"
      id: TVOCCONC.S.Afff8

    - label:
          "Does the device implement the (0xFFF9) AcceptedCommandList attribute?"
      id: TVOCCONC.S.Afff9

    - label: "Does the device implement the (0xFFFA) EventList attribute ?"
      id: TVOCCONC.S.Afffa

    - label: "Does the device implement the (0xFFFB) AttributeList attribute ?"
      id: TVOCCONC.S.Afffb

    - label: "Does the device implement the (0xFFFC) FeatureMap attribute ?"
      id: TVOCCONC.S.Afffc

    - label:
          "Does the device implement the (0xFFFD) ClusterRevision attribute ?"
      id: TVOCCONC.S.Afffd

    # Radon Concentration Measurement Cluster Test Plan
    - label:
          "Does the device implement the Radon Concentration Measurement Cluster
          as a server?"
      id: RNCONC.S

    - label:
          "Does the device implement the Radon Concentration Measurement Cluster
          as a client?"
      id: RNCONC.C

    #
    # server / features
    #

    - label: "Does the DUT(server) support the Numeric Measurement feature?"
      id: RNCONC.S.F00

    - label: "Does the DUT(server) support the Level Indication feature?"
      id: RNCONC.S.F01

    - label: "Does the DUT(server) support the Medium Level feature?"
      id: RNCONC.S.F02

    - label: "Does the DUT(server) support the Critical Level feature?"
      id: RNCONC.S.F03

    - label: "Does the DUT(server) support the Peak Measurement feature?"
      id: RNCONC.S.F04

    - label: "Does the DUT(server) support the Average Measurement feature?"
      id: RNCONC.S.F05

    #
    # server / attributes
    #

    - label: "Does the DUT(server) implement the MeasuredValue attribute?"
      id: RNCONC.S.A0000

    - label: "Does the DUT(server) implement the MinMeasuredValue attribute?"
      id: RNCONC.S.A0001

    - label: "Does the DUT(server) implement the MaxMeasuredValue attribute?"
      id: RNCONC.S.A0002

    - label: "Does the DUT(server) implement the PeakMeasuredValue attribute?"
      id: RNCONC.S.A0003

    - label:
          "Does the DUT(server) implement the PeakMeasuredValueWindow attribute?"
      id: RNCONC.S.A0004

    - label:
          "Does the DUT(server) implement the AverageMeasuredValue attribute?"
      id: RNCONC.S.A0005

    - label:
          "Does the DUT(server) implement the AverageMeasuredValueWindow
          attribute?"
      id: RNCONC.S.A0006

    - label: "Does the DUT(server) implement the Uncertainty attribute?"
      id: RNCONC.S.A0007

    - label: "Does the DUT(server) implement the MeasurementUnit attribute?"
      id: RNCONC.S.A0008

    - label: "Does the DUT(server) implement the MeasurementMedium attribute?"
      id: RNCONC.S.A0009

    - label: "Does the DUT(server) implement the LevelValue attribute?"
      id: RNCONC.S.A000a

    - label:
          "Does the device implement the (0xFFF8) GeneratedCommandList
          attribute?"
      id: RNCONC.S.Afff8

    - label:
          "Does the device implement the (0xFFF9) AcceptedCommandList attribute?"
      id: RNCONC.S.Afff9

    - label: "Does the device implement the (0xFFFA) EventList attribute ?"
      id: RNCONC.S.Afffa

    - label: "Does the device implement the (0xFFFB) AttributeList attribute ?"
      id: RNCONC.S.Afffb

    - label: "Does the device implement the (0xFFFC) FeatureMap attribute ?"
      id: RNCONC.S.Afffc

    - label:
          "Does the device implement the (0xFFFD) ClusterRevision attribute ?"
      id: RNCONC.S.Afffd

    ##  Fan control

    # Features
    - label: "Does the device support multiple speeds from 0-100"
      id: FAN.S.F00

    - label: "Does the device support automatic mode"
      id: FAN.S.F01

    - label: "Does the device support rocking movement"
      id: FAN.S.F02

    - label: "Does the device support wind emulation"
      id: FAN.S.F03

    - label: "Does the device support the step command"
      id: FAN.S.F04

    - label: "Does the device support the direction attribute"
      id: FAN.S.F05

    #
    # Server Attributes
    #
    - label: "Does the device implement the FanMode attribute?"
      id: FAN.S.A0000

    - label: "Does the device implement the FanModeSequence attribute?"
      id: FAN.S.A0001

    - label: "Does the device implement the PercentSetting attribute?"
      id: FAN.S.A0002

    - label: "Does the device implement the PercentCurrent attribute?"
      id: FAN.S.A0003

    - label: "Does the device implement the SpeedMax attribute?"
      id: FAN.S.A0004

    - label: "Does the device implement the SpeedSetting attribute?"
      id: FAN.S.A0005

    - label: "Does the device implement the SpeedCurrent attribute?"
      id: FAN.S.A0006

    - label: "Does the device implement the RockSupport attribute?"
      id: FAN.S.A0007

    - label: "Does the device implement the RockSetting attribute?"
      id: FAN.S.A0008

    - label: "Does the device implement the WindSupport attribute?"
      id: FAN.S.A0009

    - label: "Does the device implement the WindSetting attribute?"
      id: FAN.S.A000A

    - label: "Does the device implement the AirflowDirection attribute?"
      id: FAN.S.A000B

    #
    #Server commands
    #
    - label: "Does the device implement receiving the Step command?"
      id: FAN.S.C00.Rsp

    #ICD Management
    #
    # Server Attribute
    #
    - label: "Does the device implement the IdleModeInterval attribute?"
      id: ICDM.S.A0000

    - label: "Does the device implement the ActiveModeInterval attribute?"
      id: ICDM.S.A0001

    - label: "Does the device implement the ActiveModeThreshold attribute?"
      id: ICDM.S.A0002

    - label: "Does the device implement the RegisteredClients attribute?"
      id: ICDM.S.A0003

    - label: "Does the device implement the IcdCounter attribute?"
      id: ICDM.S.A0004

    - label:
          "Does the device implement the ClientsSupportedPerFabric attribute?"
      id: ICDM.S.A0005

    #
    # Features
    #
    - label: "Does the device support this specific cluster feature?"
      id: ICDM.S.F00

    #
    #Commands:
    #
    - label:
          "Does the device implement receiving the StayActiveRequest command?"
      id: ICDM.S.C03.Rsp

    #
    #RVC Clean Mode Select
    #
    #Feature
    - label:
          "Does the device support depending on an On/Off cluster implemented on
          the same DUT?"
      id: RVCCLEANMS.S.F00

    - label: "Does the device support the extended status feature?"
      id: RVCCLEANMS.S.F01

    - label:
          "Does the device implementation deprecate the ChangeToMode command?"
      id: RVCCLEANMS.S.F02

    #Server Attributes
    - label: "Does the device implement the StartUpMode attribute?"
      id: RVCCLEANMS.S.A0004

    - label: "Does the device implement the OnMode attribute?"
      id: RVCCLEANMS.S.A0005

    #Server Commands recived
    - label: "Does the device implement receiving the ChangeToMode command?"
      id: RVCCLEANMS.S.C00.Rsp

    - label:
          "Does the device implement receiving the ChangeToModeWithStatus
          command?"
      id: RVCCLEANMS.S.C01.Rsp

    #server commands generated
    - label:
          "Does the device implement sending the ChangeToModeResponse command?"
      id: RVCCLEANMS.S.C03.Tx

<<<<<<< HEAD
##  Dishwasher Mode control

    # Features
    - label: "Does the device support depending on an On/Off cluster implemented on the same endpoint?"
      id: DISHM.S.F00

    #
    # Server Attributes
    #
    - label: "Does the device implement the SupportedModes attribute?"
      id: DISHM.S.A0000

    - label: "Does the device implement the CurrentMode attribute?"
      id: DISHM.S.A0001

    - label: "Does the device implement the StartUpMode attribute?"
      id: DISHM.S.A0002

    - label: "Does the device implement the OnMode attribute?"
      id: DISHM.S.A0003

    #
    #Server commands received
    #
    - label: "Does the device implement receiving the ChangeToMode command?"
      id: DISHM.S.C00.Rsp

    #
    #Server commands generated
    #
    - label: "Does the device implement sending the ChangeToModeResponse command?"
      id: DISHM.S.C01.Tx
=======
    #
    #Operational State
    #
    #Server Attributes
    - label: "Does the device implement the CountdownTime attribute?"
      id: OPSTATE.S.A0002

    #Events Generated
    - label: "Does the device generate the OperationCompltion event?"
      id: OPSTATE.S.E01

    #Server Commands Received
    - label: "Does the device implement receiving the Pause command?"
      id: OPSTATE.S.C00

    - label: "Does the device implement receiving the Stop command?"
      id: OPSTATE.S.C01

    - label: "Does the device implement receiving the Start command?"
      id: OPSTATE.S.C02

    - label: "Does the device implement receiving the Resume command?"
      id: OPSTATE.S.C03
>>>>>>> 701fcb21
<|MERGE_RESOLUTION|>--- conflicted
+++ resolved
@@ -9540,7 +9540,6 @@
           "Does the device implement sending the ChangeToModeResponse command?"
       id: RVCCLEANMS.S.C03.Tx
 
-<<<<<<< HEAD
 ##  Dishwasher Mode control
 
     # Features
@@ -9573,7 +9572,6 @@
     #
     - label: "Does the device implement sending the ChangeToModeResponse command?"
       id: DISHM.S.C01.Tx
-=======
     #
     #Operational State
     #
@@ -9596,5 +9594,4 @@
       id: OPSTATE.S.C02
 
     - label: "Does the device implement receiving the Resume command?"
-      id: OPSTATE.S.C03
->>>>>>> 701fcb21
+      id: OPSTATE.S.C03